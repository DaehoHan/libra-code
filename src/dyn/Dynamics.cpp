--- conflicted
+++ resolved
@@ -1,1662 +1,1886 @@
-/*********************************************************************************
-* Copyright (C) 2019-2022 Alexey V. Akimov
-*
-* This file is distributed under the terms of the GNU General Public License
-* as published by the Free Software Foundation, either version 3 of
-* the License, or (at your option) any later version.
-* See the file LICENSE in the root directory of this distribution
-* or <http://www.gnu.org/licenses/>.
-*
-*********************************************************************************/
-/**
-  \file dynamics.cpp
-  \brief The file implements the general framework to run:
-   * adiabatic dynamics (Verlet)
-   * nonadiabatic Ehrenfest dynamics
-   * nonadiabatic TSH dynamics 
-   * include thermostat, if needed
-   * include decoherence
-   * include quantum nuclear effect (ETHD) 
-   * include phase corrections/state tracking in NA-MD
-   * the same framework for multiple trajectories
-   * include coupled-trajectories methods (planned)
-   * enable the NBRA-like calculations as well as non-NBRA
-*/
-
-#include "Surface_Hopping.h"
-#include "Energy_and_Forces.h"
-#include "electronic/libelectronic.h"
-#include "Dynamics.h"
-#include "dyn_control_params.h"
-#include "dyn_variables.h"
-#include "dyn_ham.h"
-#include "../calculators/NPI.h"
-
-
-/// liblibra namespace
-namespace liblibra{
-
-using namespace libcalculators;
-
-/// libdyn namespace
-namespace libdyn{
-
-
-
-namespace bp = boost::python;
-
-
-void aux_get_transforms(CMATRIX** Uprev, nHamiltonian& ham){
-
-  // For adiabatic representation only:
-  // Save the previous orbitals info - in case we need to
-  // do either phase correction of state tracking
-
-  int ntraj = ham.children.size();
-
-  for(int traj=0; traj<ntraj; traj++){
-    *Uprev[traj] = ham.children[traj]->get_basis_transform();  
-  }
-
-}
-
-
-
-
-//vector<CMATRIX> compute_St(nHamiltonian& ham, CMATRIX** Uprev){
-//vector<CMATRIX> compute_St(nHamiltonian& ham, vector<CMATRIX>& Uprev, int isNBRA){
-vector<CMATRIX> compute_St(nHamiltonian& ham, nHamiltonian& ham_prev, int isNBRA){
-
-  return compute_St(&ham, &ham_prev, isNBRA);
-}
-
-vector<CMATRIX> compute_St(nHamiltonian* ham, nHamiltonian* ham_prev, int isNBRA){
-/**
-  This function computes the time-overlap matrices for all trajectories
-
-*/
-
-  int nst = ham->nadi;
-  int ntraj = ham->children.size();
-
-  vector<CMATRIX> St(ntraj, CMATRIX(nst, nst));
-
-  if(isNBRA==1){
-    St[0] = ham_prev->children[0]->get_basis_transform().H() * ham->children[0]->get_basis_transform();    
-    // AVA: temporarily comment on 11/25/2022
-    ham->children[0]->set_time_overlap_adi_by_val(St[0]);
-  }
-<<<<<<< HEAD
-
-  //update_nacs(prms, ham);
-
-
-  // Update NACs and Hvib for all trajectories
-  if(prms.rep_tdse==0){  
-
-    if(prms.nac_update_method==0){ ;;  }
-    else if(prms.nac_update_method==1){
-      ham.compute_nac_dia(p_quantum_dof, invM, 0, 1);
-      ham.compute_hvib_dia(1);
-    }
-
-  }
-  else if(prms.rep_tdse==1){  
-
-    if(prms.nac_update_method==0){ ;;  }
-    else if(prms.nac_update_method==1){
-      ham.compute_nac_adi(p_quantum_dof, invM, 0, 1); 
-      ham.compute_hvib_adi(1);
-=======
-  else{
-    for(int traj=0; traj<ntraj; traj++){
-      St[traj] = ham_prev->children[traj]->get_basis_transform().H() * ham->children[traj]->get_basis_transform();
-      ham->children[traj]->set_time_overlap_adi_by_val(St[traj]);      
->>>>>>> a9957c77
-    }
-  }
-  return St;
-
-}
-
-//vector<CMATRIX> compute_St(nHamiltonian& ham, vector<CMATRIX>& Uprev){
-vector<CMATRIX> compute_St(nHamiltonian& ham, nHamiltonian& ham_prev){
-
-  int is_nbra = 0;
-  return compute_St(&ham, &ham_prev, is_nbra);
-
-}
-
-vector<CMATRIX> compute_St(nHamiltonian* ham, int isNBRA){
-/**
-  This function computes the time-overlap matrices for all trajectories
-*/
-
-  int nst = ham->nadi;
-  int ntraj = ham->children.size();
-
-  vector<CMATRIX> St(ntraj, CMATRIX(nst, nst));
-  if(isNBRA==1){
-    St[0] = ham->children[0]->get_time_overlap_adi();
-  }
-  else{
-    for(int traj=0; traj<ntraj; traj++){
-      St[traj] = ham->children[traj]->get_time_overlap_adi();
-    }
-  }
-  return St;
-
-}
-
-
-vector<CMATRIX> compute_St(nHamiltonian& ham, int isNBRA){
-
-  return compute_St(&ham, isNBRA);
-}
-
-vector<CMATRIX> compute_St(nHamiltonian& ham){
-  int is_nbra = 0;
-
-  return compute_St(&ham, is_nbra);
-}
-
-
-
-void apply_afssh(dyn_variables& dyn_var, CMATRIX& C, vector<int>& act_states, MATRIX& invM,
-                nHamiltonian& ham, bp::dict& dyn_params, Random& rnd  ){
-
-  //cout<<"In apply_afssh\n";
-
-  dyn_control_params prms;
-  prms.set_parameters(dyn_params);
-
-  int i,j;
-  int ndof = invM.n_rows;
-  int nst = C.n_rows;    
-  int ntraj = C.n_cols;
-  int traj, dof, idof;
-  int num_el = prms.num_electronic_substeps;
-  double dt_el = prms.dt / num_el;
-
-  // A-FSSH
-
-    CMATRIX hvib_curr(nst, nst);
-    CMATRIX force_full(nst, nst);
-    CMATRIX force_diag(nst, nst);
-    CMATRIX c_traj(nst, 1);
-    CMATRIX dR_afssh(nst, nst);
-    CMATRIX dP_afssh(nst, nst);
-
-
-
-    //cout<<"Propagating moments...\n";
-    //=========================== Propagate moments ===============
-    for(traj=0; traj<ntraj; traj++){
-
-      hvib_curr = ham.children[traj]->get_hvib_adi();
-      c_traj = C.col(traj);
-
-      double gamma_reset = 0.0;
-
-      for(idof=0; idof<ndof; idof++){  
-
-         force_full = -1.0 * ham.children[traj]->get_d1ham_adi(idof);
-
-         for(i=0;i<nst;i++){  force_diag.set(i, i,  force_full.get(i,i) ); } 
-
-         dR_afssh = *dyn_var.dR[traj][idof];
-         dP_afssh = *dyn_var.dP[traj][idof];
-
-         integrate_afssh_moments(dR_afssh, dP_afssh, hvib_curr, force_diag, 
-                                 c_traj, 1.0/invM.get(idof,0), act_states[traj], dt_el, num_el);
-
-         *dyn_var.dR[traj][idof] = dR_afssh; 
-         *dyn_var.dP[traj][idof] = dP_afssh;         
-
-      }// for idof
-    }// for traj
-
-
-    //cout<<"Computing reset and collapse probabilities...\n";
-
-    //======================== Compute reset and collapse probabilities =========
-
-    MATRIX gamma_reset(nst, ntraj);
-    MATRIX gamma_collapse(nst, ntraj);
-
-
-    for(traj=0; traj<ntraj; traj++){
-      for(i=0;i<nst;i++){
-
-        double gamma_reset_i = 0.0;
-        double gamma_collapse_i = 0.0;
-
-        for(idof=0; idof<ndof; idof++){  
-        
-          double dx_ii = dR_afssh.get(i, i).real();
-          int as = act_states[traj];
-          double f_i   = -ham.children[traj]->get_d1ham_adi(idof).get(i, i).real();
-          double f_as = -ham.children[traj]->get_d1ham_adi(idof).get(as,as).real();
-
-          gamma_reset_i -= 0.5*(f_i - f_as) * dx_ii;
-
-          double f_ji   = -ham.children[traj]->get_d1ham_adi(idof).get(as, i).real();
-          gamma_collapse_i += f_ji * dx_ii;
-
-        }// for idof
-
-        gamma_reset.set(i, traj, gamma_reset_i * prms.dt);
-        gamma_collapse.set(i, traj, (gamma_reset_i -  2.0*fabs(gamma_collapse_i)) * prms.dt );
-
-      }// for nst
-    }// for traj
-
-
-    //cout<<"Doing the collapses and resets...\n";
-    //======================== Do the collapse and resets =======================
-
-    complex<double> zero(0.0, 0.0);
-
-    for(traj=0; traj<ntraj; traj++){
-
-      for(i=0;i<nst;i++){
-
-        if(i!=act_states[traj]){
-
-
-          // Reset
-          double ksi = rnd.uniform(0.0, 1.0);
-
-          if(ksi < gamma_reset.get(i, traj)){
-            for(idof=0;idof<ndof;idof++){
-              dyn_var.dR[traj][idof]->scale(-1, i, zero);
-              dyn_var.dR[traj][idof]->scale(i, -1, zero);    
-              dyn_var.dP[traj][idof]->scale(-1, i, zero);
-              dyn_var.dP[traj][idof]->scale(i, -1, zero);
-            }// for j
-          }// if ksi < gamma_reset
-
-
-          // Collapse
-          ksi = rnd.uniform(0.0, 1.0);
-          if(ksi < gamma_collapse.get(i, traj)){
-            collapse(C, traj, act_states[traj], prms.collapse_option);
-          }// if ksi < gamma_collapse
-          
-
-        }// all non-active states
-
-      }// for i
-    }// for traj
-
-    // cout<<"Done\n";
-}
-
-
-
-
-void compute_dynamics(MATRIX& q, MATRIX& p, MATRIX& invM, CMATRIX& C, vector<CMATRIX>& projectors,
-              vector<int>& act_states,              
-              nHamiltonian& ham, bp::object py_funct, bp::dict params, bp::dict dyn_params, Random& rnd){
-/**
-  This is a version to maintain the backward-compatibility
-*/ 
-
-  dyn_control_params prms;
-  prms.set_parameters(dyn_params);
-
-  int ntraj = q.n_cols;
-  vector<Thermostat> therm(ntraj, Thermostat(prms.thermostat_params));
-
-  compute_dynamics(q, p, invM, C, projectors, act_states, ham, py_funct, params, dyn_params, rnd, therm);
-
-}
-
-void compute_dynamics(MATRIX& q, MATRIX& p, MATRIX& invM, CMATRIX& C, vector<CMATRIX>& projectors,
-              vector<int>& act_states,              
-              nHamiltonian& ham, bp::object py_funct, bp::dict& params, bp::dict& dyn_params, Random& rnd,
-              vector<Thermostat>& therm){
-
-  int ndof = q.n_rows;
-  int ntraj = q.n_cols;
-  int nst = C.n_rows;    
-
-  dyn_variables dyn_var(nst, nst, ndof, ntraj);
-  compute_dynamics(q, p, invM, C, projectors, act_states, ham, py_funct, params, dyn_params, rnd, therm, dyn_var);
-
-}
-
-
-void compute_dynamics(MATRIX& q, MATRIX& p, MATRIX& invM, CMATRIX& C, vector<CMATRIX>& projectors,
-              vector<int>& act_states,              
-              nHamiltonian& ham, bp::object py_funct, bp::dict& params, bp::dict& dyn_params, Random& rnd,
-              vector<Thermostat>& therm, dyn_variables& dyn_var){
-
-/**
-  \brief One step of the TSH algorithm for electron-nuclear DOFs for one trajectory
-
-  \param[in] Integration time step
-  \param[in,out] q [Ndof x Ntraj] nuclear coordinates. Change during the integration.
-  \param[in,out] p [Ndof x Ntraj] nuclear momenta. Change during the integration.
-  \param[in] invM [Ndof  x 1] inverse nuclear DOF masses. 
-  \param[in,out] C [nadi x ntraj]  or [ndia x ntraj] matrix containing the electronic coordinates. The amplitudes
-   are assumed to be dynamically-consistent
-  \param[in,out] projectors [ntraj CMATRIX(nadi, nadi)] - the projector matrices that account for the state tracking and 
-  phase correction. These matrices should be considered as the dynamical varibles, similar to quantum amplitudes. Except
-  their evolution does not necessarily follow from some equations of motion, but rather from various ad hoc schemes.
-  \param[in,out] act_states - vector of ntraj indices of the physical states in which each of the trajectories
-  initially is (active states). 
-  \param[in] ham Is the Hamiltonian object that works as a functor (takes care of all calculations of given type) 
-  - its internal variables (well, actually the variables it points to) are changed during the compuations
-  \param[in] py_funct Python function object that is called when this algorithm is executed. The called Python function does the necessary 
-  computations to update the diabatic Hamiltonian matrix (and derivatives), stored externally.
-  \param[in] params The Python object containing any necessary parameters passed to the "py_funct" function when it is executed.
-  \param[in] params1 The Python dictionary containing the control parameters passed to this function
-  \param[in] rnd The Random number generator object
-
-  Return: propagates C, q, p and updates state variables
-
-*/
-
-
-/*
-
-  dyn_control_params prms;
-  prms.set_parameters(dyn_params);
-
-  int i,j;
-  int cdof;
-  int ndof = q.n_rows;
-  int ntraj = q.n_cols;
-  int ntraj1;
-  int nst = C.n_rows;    
-  int traj, dof, idof;
-  int n_therm_dofs;
-  int num_el = prms.num_electronic_substeps;
-  double dt_el = prms.dt / num_el;
-  vector< vector<int> > perms;
-
-  if(prms.rep_tdse==0){  dyn_var.ampl_dia = &C;  }
-  else if(prms.rep_tdse==1){  dyn_var.ampl_adi = &C;  }
-  dyn_var.act_states = act_states;
-
-
-  MATRIX coherence_time(nst, ntraj); // for DISH
-  MATRIX coherence_interval(nst, ntraj); // for DISH
-  vector<int> project_out_states(ntraj); // for DISH
-
-  vector<CMATRIX> insta_proj(ntraj, CMATRIX(nst, nst));
- 
-  vector<CMATRIX> Uprev;
-  // Defining ntraj1 as a reference for making these matrices
-  // ntraj is defined as q.n_cols as since it would be large in NBRA
-  // we can define another variable like ntraj1 and build the matrices based on that.
-  // We can make some changes where q is generated but this seems to be a bit easier
-  if(prms.isNBRA==1){   ntraj1 = 1;  }
-  else{  ntraj1 = ntraj;  }
-
-  // Defining matrices based on ntraj1
-  vector<CMATRIX> St(ntraj1, CMATRIX(nst, nst));
-  vector<CMATRIX> Eadi(ntraj1, CMATRIX(nst, nst));  
-  vector<MATRIX> decoherence_rates(ntraj1, MATRIX(nst, nst)); 
-  vector<double> Ekin(ntraj1, 0.0);  
-  vector<MATRIX> prev_ham_dia(ntraj1, MATRIX(nst, nst));
-  MATRIX gamma(ndof, ntraj);
-  MATRIX p_traj(ndof, 1);
-  vector<int> t1(ndof, 0); for(dof=0;dof<ndof;dof++){  t1[dof] = dof; }
-  vector<int> t2(1,0);
-  vector<int> t3(nst, 0); for(i=0;i<nst;i++){  t3[i] = i; }
-  CMATRIX c_tmp(nst, 1);
-
-  //if(prms.decoherence_algo==2){   dyn_var.allocate_afssh(); }
-
-  //============ Sanity checks ==================
-  if(prms.ensemble==1){  
-    n_therm_dofs = therm[0].Nf_t + therm[0].Nf_r;
-    if(n_therm_dofs != prms.thermostat_dofs.size()){
-      cout<<"Error in compute_dynamics: The number of thermostat DOFs ( currently "<<n_therm_dofs<<") must be \
-      equal to the number of thermostat dofs set up by the `thermostat_dofs` parameter ( currently "
-      <<prms.thermostat_dofs.size()<<")\nExiting...\n";
-      exit(0);
-    }
-  }
-
-
- if(prms.tsh_method == 3){ // DISH
-  //    prev_ham_dia[0] = ham.children[0]->get_ham_dia().real();
-  //}
-  //else{
-    for(traj=0; traj<ntraj1; traj++){
-      prev_ham_dia[traj] = ham.children[traj]->get_ham_dia().real();  
-    }
-  }
-  //============ Update the Hamiltonian object =============
-  // In case, we may need phase correction & state reordering
-  // prepare the temporary files
-  if(prms.rep_tdse==1){      
-    if(prms.do_phase_correction || prms.state_tracking_algo > 0){
-
-      // On-the-fly calculations, from the wavefunctions
-      if(prms.time_overlap_method==0){
-        Uprev = vector<CMATRIX>(ntraj, CMATRIX(nst, nst));
-
-        for(traj=0; traj<ntraj; traj++){
-          Uprev[traj] = ham.children[traj]->get_basis_transform();  
-        }
-      }      
-    }// do_phase_correction || state_tracking_algo > 0
-  }// rep == 1
-
-  // In case, we select to compute scalar NACs from time-overlaps
-  update_nacs(prms, ham);
-
-
-  //============== Electronic propagation ===================
-  // Evolve electronic DOFs for all trajectories
-  // Adding the prms.isNBRA to the propagate electronic
-  update_Hamiltonian_p(prms, ham, p, invM);
-  for(i=0; i<num_el; i++){
-    propagate_electronic(0.5*dt_el, C, projectors, ham.children, prms.rep_tdse, prms.isNBRA);   
-  }
-
-
-  //============== Nuclear propagation ===================
-  // NVT dynamics
-  if(prms.ensemble==1){  
-    for(idof=0; idof<n_therm_dofs; idof++){
-      dof = prms.thermostat_dofs[idof];
-      for(traj=0; traj<ntraj; traj++){
-        p.scale(dof, traj, therm[traj].vel_scale(0.5*prms.dt));
-      }// traj
-    }// idof 
-  }
-
-  p = p + aux_get_forces(prms, dyn_var, ham) * 0.5 * prms.dt;
-
-  // Kinetic constraint
-  for(cdof = 0; cdof < prms.constrained_dofs.size(); cdof++){   
-    p.scale(prms.constrained_dofs[cdof], -1, 0.0); 
-  }
-
-
-
-  if(prms.entanglement_opt==22){
-    gamma = ETHD3_friction(q, p, invM, prms.ETHD3_alpha, prms.ETHD3_beta);
-  }
-  // Update coordinates of nuclei for all trajectories
-  for(traj=0; traj<ntraj; traj++){
-    for(dof=0; dof<ndof; dof++){  
-      q.add(dof, traj,  invM.get(dof,0) * p.get(dof,traj) * prms.dt ); 
-
-      if(prms.entanglement_opt==22){
-        q.add(dof, traj,  invM.get(dof,0) * gamma.get(dof,traj) * prms.dt ); 
-      }
-
-    }
-  }
-
-
-  // Recompute the matrices at the new geometry and apply any necessary fixes 
-  update_Hamiltonian_q(prms, q, ham, py_funct, params);
-  update_Hamiltonian_q_ethd(prms, q, p, ham, py_funct, params, invM);
-
-
-  // Apply phase correction and state reordering as needed
-  if(prms.rep_tdse==1){
-
-    if(prms.state_tracking_algo > 0 || prms.do_phase_correction){
-
-      /// Compute the time-overlap directly, using previous MO vectors
-      if(prms.time_overlap_method==0){    
-        St = compute_St(ham, Uprev, prms.isNBRA);
-      }
-      /// Read the existing time-overlap
-      else if(prms.time_overlap_method==1){    St = compute_St(ham, prms.isNBRA);      }
-      Eadi = get_Eadi(ham);           // these are raw properties
-      //update_projectors(prms, projectors, Eadi, St, rnd);
-
-      perms = compute_permutations(prms, Eadi, St, rnd);
-      insta_proj = compute_projectors(prms, St, perms);
-//      insta_proj = compute_projectors(prms, Eadi, St, rnd);
-      
-      /// Adiabatic Amplitudes
-      for(traj=0; traj<ntraj; traj++){
-        t2[0] = traj;
-        pop_submatrix(C, c_tmp, t3, t2);
-        c_tmp = insta_proj[traj] * c_tmp;
-        push_submatrix(C, c_tmp, t3, t2);
-      }
-
-      /// Adiabatic states are permuted
-      act_states = permute_states(perms, act_states);
-
-    }
-  }// rep_tdse == 1
-
-
-  // In case, we select to compute scalar NACs from time-overlaps
-  update_nacs(prms, ham);
-
-  // NVT dynamics
-  if(prms.ensemble==1){  
-    for(traj=0; traj<ntraj; traj++){
-      t2[0] = traj; 
-      pop_submatrix(p, p_traj, t1, t2);
-      double ekin = compute_kinetic_energy(p_traj, invM, prms.thermostat_dofs);
-      therm[traj].propagate_nhc(prms.dt, ekin, 0.0, 0.0);
-    }
-
-  }
-
-  p = p + aux_get_forces(prms, dyn_var, ham) * 0.5 * prms.dt;
-
-
-  // Kinetic constraint
-  for(cdof=0; cdof<prms.constrained_dofs.size(); cdof++){   
-    p.scale(prms.constrained_dofs[cdof], -1, 0.0); 
-  }
-
-  // NVT dynamics
-  if(prms.ensemble==1){  
-    for(idof=0; idof<n_therm_dofs; idof++){
-      dof = prms.thermostat_dofs[idof];
-      for(traj=0; traj<ntraj; traj++){
-        p.scale(dof, traj, therm[traj].vel_scale(0.5*prms.dt));
-      }// traj
-    }// idof 
-  }
-
-  //============== Electronic propagation ===================
-  // Evolve electronic DOFs for all trajectories
-  update_nacs(prms, ham);
-  update_Hamiltonian_p(prms, ham, p, invM);
-  for(i=0; i<num_el; i++){
-    propagate_electronic(0.5*dt_el, C, projectors, ham.children, prms.rep_tdse, prms.isNBRA);
-  }
-
-  CMATRIX Hvib(ham.children[0]->nadi, ham.children[0]->nadi);  
-  Hvib = ham.children[0]->get_hvib_adi();
-
-
-  //============== Begin the TSH part ===================
-
-  // To be able to compute transition probabilities, compute the corresponding amplitudes
-  // This transformation is between diabatic and raw adiabatic representations
-  CMATRIX Coeff(nst, ntraj);   // this is adiabatic amplitudes
-  
-  Coeff = C;
-
-
-  //================= Update decoherence rates & times ================
-  //MATRIX decoh_rates(*prms.decoh_rates);
-//    exit(0);
-  if(prms.decoherence_times_type==-1){
-    for(traj=0; traj<ntraj1; traj++){   decoherence_rates[traj] = 0.0;   }
-  }
-
-  /// mSDM
-  /// Just use the plain times given from the input, usually the
-  /// mSDM formalism
-  else if(prms.decoherence_times_type==0){
-    for(traj=0; traj<ntraj1; traj++){   decoherence_rates[traj] = *prms.decoherence_rates;   }
-  }
-
-  /// Compute the dephasing rates according the original energy-based formalism
-  else if(prms.decoherence_times_type==1){
-    Eadi = get_Eadi(ham); 
-    Ekin = compute_kinetic_energies(p, invM);
-    decoherence_rates = edc_rates(Eadi, Ekin, prms.decoherence_C_param, prms.decoherence_eps_param, prms.isNBRA);       
-  }
-
-  else if(prms.decoherence_times_type==2){
-    decoherence_rates = schwartz_1(prms, Coeff, projectors, ham, *prms.schwartz_decoherence_inv_alpha); 
-  }
-
-  else if(prms.decoherence_times_type==3){
-    decoherence_rates = schwartz_2(prms, projectors, ham, *prms.schwartz_decoherence_inv_alpha); 
-  }
-
-
-  ///== Optionally, apply the dephasing-informed correction ==
-  if(prms.dephasing_informed==1){
-    Eadi = get_Eadi(ham); 
-    MATRIX ave_gaps(*prms.ave_gaps);
-    dephasing_informed_correction(decoherence_rates, Eadi, ave_gaps, prms.isNBRA);
-  }
-
-  //============ Apply decoherence corrections ==================
-  // SDM and alike methods
-  if(prms.decoherence_algo==0){
-    Coeff = sdm(Coeff, prms.dt, act_states, decoherence_rates, prms.sdm_norm_tolerance, prms.isNBRA);
-  }
-  // BCSH
-  else if(prms.decoherence_algo==3){ 
-    *dyn_var.reversal_events = wp_reversal_events(p, invM, act_states, ham, projectors, prms.dt);
-    Coeff = bcsh(Coeff, prms.dt, act_states, *dyn_var.reversal_events);
-  }
-
-  else if(prms.decoherence_algo==4){
-//    MATRIX decoh_rates(ndof, ntraj);
-    Coeff = mfsd(p, Coeff, invM, prms.dt, decoherence_rates, ham, rnd, prms.isNBRA);
-  }
-
-//  exit(0);
-
-  //========= Use the resulting amplitudes to do the hopping =======
-  // Adiabatic dynamics
-  if(prms.tsh_method==-1){ ;; } 
-
-  // FSSH, GFSH, MSSH
-  else if(prms.tsh_method == 0 || prms.tsh_method == 1 || prms.tsh_method == 2){
-
-    // Compute hopping probabilities
-    vector<MATRIX> g( hop_proposal_probabilities(prms, q, p, invM, Coeff, projectors, ham, prev_ham_dia) );
-
-    // Propose new discrete states    
-    vector<int> prop_states( propose_hops(g, act_states, rnd) );
-
-
-    // Decide if to accept the transitions (and then which)
-    vector<int> old_states(act_states);
-    act_states = accept_hops(prms, q, p, invM, Coeff, projectors, ham, prop_states, act_states, rnd);    
-
-    // Velocity rescaling
-    handle_hops_nuclear(prms, q, p, invM, Coeff, projectors, ham, act_states, old_states);
-
-
-
-    if(prms.decoherence_algo==1){
-      // Instantaneous decoherence 
-      instantaneous_decoherence(Coeff, act_states, prop_states, old_states, 
-          prms.instantaneous_decoherence_variant, prms.collapse_option);
-    } 
-    else if(prms.decoherence_algo==2){
-//      exit(0);
-      apply_afssh(dyn_var, C, act_states, invM, ham, dyn_params, rnd);
-
-    }// AFSSH
-        
-  }// tsh_method == 0, 1, 2, 4
-  
-  // DISH
-  else if(prms.tsh_method == 3 ){
-
-    /// Advance coherence times
-    coherence_time.add(-1, -1, prms.dt);
-
-    /// Older version:
-
-    /// New version, as of 8/3/2020
-    vector<int> old_states(act_states);
-    act_states = dish(prms, q, p, invM, Coeff, projectors, ham, act_states, coherence_time, decoherence_rates, rnd);
-
-    /// Velocity rescaling
-    handle_hops_nuclear(prms, q, p, invM, Coeff, projectors, ham, act_states, old_states);
-
-
-  }// tsh_method == 3
-
-  else{   cout<<"tsh_method == "<<prms.tsh_method<<" is undefined.\nExiting...\n"; exit(0);  }
-
-
-  // Need the inverse
-  //Coeff = transform_amplitudes(prms.rep_tdse, prms.rep_sh, C, ham);
-  C = Coeff;
-
-
-  project_out_states.clear();
-
-  if(prms.rep_tdse==1){      
-    if(prms.do_phase_correction || prms.state_tracking_algo > 0){
-      if(prms.time_overlap_method==0){  Uprev.clear();  }
-    }
-  }
-
-//    exit(0);
-  St.clear();
-  Eadi.clear();
-  decoherence_rates.clear();
-  Ekin.clear();
-  prev_ham_dia.clear();
-
-  dyn_var.act_states = act_states;
-
-*/
-
-}
-
-void apply_projectors(CMATRIX& C, vector<CMATRIX>& proj){
-
-  int ntraj = proj.size();
-  int nst = C.n_rows;
-
-  int i;
-  vector<int> t2(1,0);
-  vector<int> t3(nst, 0); for(i=0;i<nst;i++){  t3[i] = i; }
-  CMATRIX c_tmp(nst, 1);
-
-  for(int traj=0; traj<ntraj; traj++){
-    t2[0] = traj;
-    pop_submatrix(C, c_tmp, t3, t2);
-    c_tmp = proj[traj] * c_tmp;
-    push_submatrix(C, c_tmp, t3, t2);
-  }
-}
-
-
-/*
-
-void propagate_electronic(double dt, CMATRIX& C, vector<CMATRIX*>& proj, nHamiltonian& ham, nHamiltonian& ham_prev, dyn_control_params& prms){
-
-  propagate_electronic(dt, C, proj, &ham, &ham_prev, prms);
-
-}
-*/
-
-CMATRIX Zhu_Liouvillian(double Etot, CMATRIX& Ham, CMATRIX& rho){
-/**
-  This is the Liouvillian based on Eqs. 3.34 and 3.35 of my Chapter, but withing the local diabatization
-  approach, that is when NACs are dropped and Hvib is replaced by Hadi. 
-*/
-
-  int nst = Ham.n_cols;
-  int sz = nst * nst;
-
-  CMATRIX L(sz, sz);
-  int ij;
-
-  double Eeff = 0.0;
-  for(int i=0; i<nst; i++){
-    Eeff += Ham.get(i,i).real() * rho.get(i,i).real(); 
-  }
-  Eeff = Etot - Eeff;
-  if(Eeff < 0.0){ Eeff = 0.0; } 
-  else{ Eeff = sqrt(Eeff); }
-
-  vector<double> sqE_Ei(nst, 0.0);
-  for(int i=0; i<nst; i++){    
-    sqE_Ei[i] = Etot - Ham.get(i,i).real(); 
-    if(sqE_Ei[i]<0.0){ sqE_Ei[i] = 0.0; }
-    else{ sqE_Ei[i] = sqrt(sqE_Ei[i]); }
-    sqE_Ei[i] *= Eeff;
-  }
-
-
-  ij = 0;
-  for(int i=0; i<nst; i++){
-    for(int j=0; j<nst; j++){
-
-      L.set(ij, ij, complex<double>(2.0*(sqE_Ei[j] - sqE_Ei[i]), 0.0) );
-
-      ij++;
-    }// for j
-  }// for i
-
-  return L;
-  
-}
-
-
-MATRIX momenta_on_excited_states(dyn_variables& dyn_var, nHamiltonian* ham, int itraj){
-/**
-  Compute the momenta on all excited states given the momentum on the current active 
-  state such that the total energy is conserved. All done for a given trajectory `itraj`.
-  This is done in the adiabatic basis.
-  
-  The resulting momenta are taken to be parallel to the current momentum
-
-  Returns: MATRIX(ndof, nadi)
-*/
-
-  int nst = dyn_var.nadi;
-  int ndof = dyn_var.ndof;
-  CMATRIX Ham(nst, nst);
-  Ham = ham->get_ham_adi();
-
-  int st_indx = dyn_var.act_states[itraj];
-  double Ekin = dyn_var.compute_kinetic_energy(itraj);
-  double Epot = Ham.get(st_indx, st_indx).real();
-
-  MATRIX res(ndof, nst);
-  MATRIX p_i(ndof, 1);
-  MATRIX p(ndof, 1); p = dyn_var.p->col(itraj);
-
-  for(int i=0; i<nst; i++){
-
-    if(Ekin > 0.0){
-      double Epot_i = Ham.get(i, i).real();
-      double Ekin_i = Ekin + Epot - Epot_i; 
-      if(Ekin_i<0.0){ Ekin_i = 0.0; }
-
-      p_i = p * sqrt(Ekin_i / Ekin);
-    }
-    else{ p_i = 0.0; }
- 
-    for(int j=0; j<ndof; j++){  res.set(j, i, p_i.get(j, 0) );  }
-
-  }// for i - all states
-
-  return res;
-}
-
-MATRIX momenta_on_excited_states(dyn_variables& dyn_var, nHamiltonian& ham, int itraj){
-  return momenta_on_excited_states(dyn_var, &ham, itraj);
-
-}
-
-void SSY_correction(CMATRIX& Ham, dyn_variables& dyn_var, nHamiltonian* ham, int itraj){
-/**
-  This is a correction of a Hamiltonian according to the phase-correction of Shenvi-Subotnik-Yang, 2011
-
-  See my Chapter, Eq. 3.27
-*/
-
-  int ndof = dyn_var.ndof;
-  int nst = dyn_var.nadi;
-  
-  MATRIX p(ndof, nst); 
-  p = momenta_on_excited_states(dyn_var, ham, itraj);
-  int st_indx = dyn_var.act_states[itraj]; // active state index
-  MATRIX p_act(ndof, 1); p_act = p.col(st_indx);
-  MATRIX p_tmp(ndof, 1);
-
-   
-  for(int i=0; i<nst; i++){
-    p_tmp = p.col(i);
-    p_tmp.dot_product( p_tmp,  *dyn_var.iM);
-    p_tmp.dot_product( p_tmp, p_act);   
-    double sm = p_tmp.sum(); 
-
-    Ham.set(i, i, complex<double>(-sm, 0.0) );
-
-  }// for i
-
-}
-
-void SSY_correction(CMATRIX& Ham, dyn_variables& dyn_var, nHamiltonian& ham, int itraj){
-  SSY_correction(Ham, dyn_var, &ham, itraj);
-}
-
-
-void propagate_electronic(dyn_variables& dyn_var, nHamiltonian& ham, nHamiltonian& ham_prev, dyn_control_params& prms){
-
-  propagate_electronic(dyn_var, &ham, &ham_prev, prms);
-
-}
-
-
-void propagate_electronic(dyn_variables& dyn_var, nHamiltonian* Ham, nHamiltonian* Ham_prev, dyn_control_params& prms){
-
-  int itraj, i, j;
-
-  int num_el = prms.num_electronic_substeps;
-  double dt = prms.dt / num_el;
-  int rep = prms.rep_tdse;
-  int method = prms.electronic_integrator;
-  int is_ssy = prms.do_ssy;
-
-  //======= Parameters of the dyn variables ==========
-  int ndof = dyn_var.ndof;
-  int ntraj = dyn_var.ntraj;
-  int nadi = dyn_var.nadi;
-  int ndia = dyn_var.ndia;
-
-  int nst;
-  if(prms.rep_tdse==0 || prms.rep_tdse==2 ){ nst = ndia; }
-  else if(prms.rep_tdse==1 || prms.rep_tdse==3 ){ nst = nadi; }
-
-
-  CMATRIX C(nst, 1);
-  CMATRIX vRHO(nst*nst, 1); // vectorized DM
-  CMATRIX RHO(nst, nst);    // DM
-  CMATRIX L(nst*nst, nst*nst); // Liouvillian
-  CMATRIX Coeff(nst, ntraj);
-  if(prms.rep_tdse==0){ Coeff = *dyn_var.ampl_dia; }
-  else if(prms.rep_tdse==1){ Coeff = *dyn_var.ampl_adi; }
-
-//  dyn_var.compute_kinetic_energies()
-
-  ///======================== Now do the integration of the TD-SE ===================
-  for(itraj=0; itraj<ntraj; itraj++){
-
-    C = Coeff.col(itraj);
-
-    int traj1 = itraj;  if(method >=100 && method <200){ traj1 = 0; }
-
-    nHamiltonian* ham = Ham->children[traj1];
-    nHamiltonian* ham_prev = Ham_prev->children[traj1];
-
-
-    //================= Basis re-expansion ===================
-    CMATRIX P(ham->nadi, ham->nadi);
-    //proj[itraj]->load_identity();
-    CMATRIX T(*dyn_var.proj_adi[itraj]);  T.load_identity();
-    CMATRIX T_new(ham->nadi, ham->nadi);
-
-    P = ham->get_time_overlap_adi();  // U_old.H() * U;
-
-    // More consistent with the new derivations:
-    FullPivLU_inverse(P, T_new);
-    T_new = orthogonalized_T( T_new );
-    
-
-
-  if(rep==0){  // diabatic
-    CMATRIX Hvib(ham->ndia, ham->ndia);
-    CMATRIX Sdia(ham->ndia, ham->ndia);
-
-    if(method==-1){ ;;  } // No evolution
-    else if(method==0 || method==100){
-      // Based on Lowdin transformations, using mid-point Hvib
-      Hvib = 0.5 * (ham->get_hvib_dia() + ham_prev->get_hvib_dia());
-      Sdia = ham->get_ovlp_dia();
-      propagate_electronic_eig(dt, C, Hvib, Sdia); // in this case C - diabatic coeffs
-    }
-    else if(method==1 || method==101){
-      Hvib = 0.5 * (ham->get_hvib_dia() + ham_prev->get_hvib_dia());
-      Sdia = ham->get_ovlp_dia();
-      propagate_electronic_qtag(dt, C, Hvib, Sdia); // in this case C - diabatic coeffs
-    }
-    else if(method==2 || method==102){
-      Hvib = ham->get_ham_dia();
-      Sdia = ham->get_ovlp_dia();
-      CMATRIX Hvib_old(ham->ndia, ham->ndia);   Hvib_old = ham_prev->get_ham_dia();
-      CMATRIX Sdia_old(ham->ndia, ham->ndia);   Sdia_old = ham_prev->get_ovlp_dia();
-
-      propagate_electronic_qtag2(dt, C, Hvib, Hvib_old, Sdia, Sdia_old);
-    }
-    else if(method==3 || method==103){
-      // Using exp(S^-1 * Hvib_dia * dt)
-      Hvib = 0.5 * (ham->get_hvib_dia() + ham_prev->get_hvib_dia());
-      Sdia = ham->get_ovlp_dia();
-      CMATRIX invS(ham->ndia, ham->ndia);
-      FullPivLU_inverse(Sdia, invS);
-      Hvib = invS * Hvib;
-      propagate_electronic_nonHermitian(dt, C, Hvib);
-    }
-
-  }// rep == 0 // diabatic
-
-  else if(rep==1){  // adiabatic
-    /**
-        -1              -  No
-
-         0              -  ld, with crude splitting,  with exp_
-         1              -  ld, with symmetric splitting, with exp_
-         2              -  ld, original, with exp_       
-         3              -  1-point, Hvib integration, with exp_
-         4              -  2-points, Hvib integration, with exp_
-         5              -  2-points, Hvib, integration with the second-point correction of Hvib, with exp_
-
-        10              -  same as 0, but with rotations
-        11              -  same as 1, but with rotations
-        12              -  same as 2, but with rotations
-        13              -  same as 3, but with rotations
-        14              -  same as 4, but with rotations
-        15              -  same as 5, but with rotations
-
-    */
-    CMATRIX Hvib(ham->nadi, ham->nadi);
-    CMATRIX Hvib_old(ham->nadi, ham->nadi);
-    CMATRIX A(ham->nadi, ham->nadi); /// this is A(t)
-    CMATRIX B(ham->nadi, ham->nadi); /// this is actually A(t+dt)
-
-
-    if(method==-1){ ;;  } // No evolution
-    else if(method==0 || method==100){
-      // A crude factorization of the Hamiltonian operator
-      Hvib = ham_prev->get_ham_adi();  // T is the identity matrix
-      if(is_ssy){ SSY_correction(Hvib, dyn_var, ham_prev, itraj); }
-      A = exp_(Hvib, complex<double>(0.0, -0.5*dt) );
-
-      Hvib = ham->get_ham_adi();
-      if(is_ssy){ SSY_correction(Hvib, dyn_var, ham, itraj); }
-      B = exp_(Hvib, complex<double>(0.0, -0.5*dt) );
-
-      C = B * T_new * A * C;
-    }// method == 0 && 100
-
-    else if(method==1 || method==101){
-      // Trotter-based symmetric splitting
-      Hvib = ham_prev->get_ham_adi();  // T is the identity matrix
-      if(is_ssy){ SSY_correction(Hvib, dyn_var, ham_prev, itraj); }
-      B = exp_(Hvib, complex<double>(0.0, -0.25*dt) );
-
-      Hvib = ham->get_ham_adi();
-      if(is_ssy){ SSY_correction(Hvib, dyn_var, ham, itraj); }
-      A = exp_(Hvib, complex<double>(0.0, -0.5*dt) );
-
-      C = T_new * B * T_new.H() * A * T_new * B * C;
-    }// method == 1 && 101
-
-    else if(method==2 || method==102){
-      // The local diabatization approach
-      Hvib_old = ham_prev->get_ham_adi();  // T is the identity matrix      
-      if(is_ssy){ SSY_correction(Hvib_old, dyn_var, ham_prev, itraj); }
-
-      Hvib = ham->get_ham_adi();
-      if(is_ssy){ SSY_correction(Hvib, dyn_var, ham, itraj); }
-      Hvib = T_new.H() * Hvib * T_new;      
-      Hvib += Hvib_old;
-
-      A = exp_(Hvib, complex<double>(0.0, -0.5*dt) );
-      C = T_new * A * C;
-
-    }// method == 2 && 102
-
-    else if(method==3 || method==103){
-      // 1-point with vibronic Hamiltonian
-      Hvib = ham_prev->get_hvib_adi();
-
-      if(is_ssy){ SSY_correction(Hvib, dyn_var, ham_prev, itraj); }
-
-      A = exp_(Hvib, complex<double>(0.0, -dt) );
-      C = T_new * A * C;
-    }// method == 3 && 103
-
-    else if(method==4 || method==104){
-      // 2-point with vibronic Hamiltonian
-      Hvib_old = ham_prev->get_hvib_adi();
-      if(is_ssy){ SSY_correction(Hvib_old, dyn_var, ham_prev, itraj); }
-
-      Hvib = ham->get_hvib_adi();
-      if(is_ssy){ SSY_correction(Hvib, dyn_var, ham_prev, itraj); }
-
-      Hvib += Hvib_old;
-
-      A = exp_(Hvib, complex<double>(0.0, -0.5*dt) );
-      C = T_new * A * C;
-    }// method == 4 && 104
-
-    else if(method==5 || method==105){
-      // 2-point Hvib with vibronic Hamiltonian and correction
-      Hvib_old = ham_prev->get_hvib_adi();  // T is the identity matrix
-      if(is_ssy){ SSY_correction(Hvib_old, dyn_var, ham_prev, itraj); }
-
-      Hvib = ham->get_hvib_adi();
-      Hvib = T_new.H() * Hvib * T_new;
-      if(is_ssy){ SSY_correction(Hvib, dyn_var, ham, itraj); }
-
-      Hvib += Hvib_old;
-      A = exp_(Hvib, complex<double>(0.0, -0.5*dt) );
-      C = T_new * A * C;
-    }// method == 5 && 105
-
-    else if(method==6 || method==106){
-      // 2-point with vibronic Hamiltonian, no reordering 
-      Hvib_old = ham_prev->get_hvib_adi();
-      if(is_ssy){ SSY_correction(Hvib_old, dyn_var, ham_prev, itraj); }
-
-      Hvib = ham->get_hvib_adi();
-      if(is_ssy){ SSY_correction(Hvib, dyn_var, ham_prev, itraj); }
-
-      Hvib += Hvib_old;
-
-      A = exp_(Hvib, complex<double>(0.0, -0.5*dt) );
-      C = A * C;
-      //T_new.identity();
-    }// method == 4 && 104
-
-
-
-
-    //========================== Rotation-based ============================
-    else if(method==10 || method==110){
-      // Same as 0 or 100, but with rotations
-
-      Hvib = ham_prev->get_ham_adi();  // T is the identity matrix
-      if(is_ssy){ SSY_correction(Hvib, dyn_var, ham_prev, itraj); }
-      propagate_electronic_rot(0.5*dt, C, Hvib);
-      C = T_new * C;
-
-      Hvib = ham->get_ham_adi(); 
-      if(is_ssy){ SSY_correction(Hvib, dyn_var, ham, itraj); }
-      propagate_electronic_rot(0.5*dt, C, Hvib);
-
-    }// method == 10 && 110
-
-    else if(method==11 || method==111){
-      // Trotter-based symmetric splitting, but with rotations
-      Hvib_old = ham_prev->get_ham_adi();  // T is the identity matrix
-      if(is_ssy){ SSY_correction(Hvib_old, dyn_var, ham_prev, itraj); }
-      Hvib = ham->get_ham_adi();
-      if(is_ssy){ SSY_correction(Hvib, dyn_var, ham, itraj); }
-
-      propagate_electronic_rot(0.25*dt, C, Hvib_old);
-      C = T_new * C;
-      propagate_electronic_rot(0.5*dt, C, Hvib);
-      C = T_new.H() * C;
-      propagate_electronic_rot(0.25*dt, C, Hvib_old);
-      C = T_new * C;
-
-    }// method == 11 && 111
-
-    else if(method==12 || method==12){
-      // The local diabatization approach, but with rotation
-      Hvib_old = ham_prev->get_ham_adi();  // T is the identity matrix
-      if(is_ssy){ SSY_correction(Hvib_old, dyn_var, ham_prev, itraj); }
-
-      Hvib = ham->get_ham_adi();
-      if(is_ssy){ SSY_correction(Hvib, dyn_var, ham, itraj); }
-      Hvib = T_new.H() * Hvib * T_new;
-      Hvib += Hvib_old;
-
-      propagate_electronic_rot(0.5*dt, C, Hvib);
-      C = T_new * C;
-
-    }// method == 12 && 112
-
-    else if(method==13 || method==113){
-      // 1-point with vibronic Hamiltonian
-      Hvib = ham_prev->get_hvib_adi();
-      if(is_ssy){ SSY_correction(Hvib, dyn_var, ham_prev, itraj); }
-
-      propagate_electronic_rot(dt, C, Hvib);
-      C = T_new * C;
-    }// method == 13 && 113
-
-    else if(method==14 || method==114){
-      // 2-point with vibronic Hamiltonian
-      Hvib_old = ham_prev->get_hvib_adi();
-      if(is_ssy){ SSY_correction(Hvib_old, dyn_var, ham_prev, itraj); }
-
-      Hvib = ham->get_hvib_adi();
-      if(is_ssy){ SSY_correction(Hvib, dyn_var, ham_prev, itraj); }
-
-      Hvib += Hvib_old;
-
-      propagate_electronic_rot(0.5*dt, C, Hvib);
-      C = T_new * C;
-    }// method == 14 && 114
-
-    else if(method==15 || method==115){
-      // 2-point Hvib with vibronic Hamiltonian and correction
-      Hvib_old = ham_prev->get_hvib_adi();  // T is the identity matrix
-      if(is_ssy){ SSY_correction(Hvib_old, dyn_var, ham_prev, itraj); }
-
-      Hvib = ham->get_hvib_adi();
-      Hvib = T_new.H() * Hvib * T_new;
-      if(is_ssy){ SSY_correction(Hvib, dyn_var, ham, itraj); }
-
-      Hvib += Hvib_old;
-
-      propagate_electronic_rot(0.5*dt, C, Hvib);
-      C = T_new * C;
-
-    }// method == 15 && 115
-
-  }// rep == 1 - adiabatic
-
-  else if(rep==2){  // diabatic, density matrix formalism
-
-    if(method==0 || method==100){
-      // Based on Lowdin transformations, using mid-point Hvib
-
-      CMATRIX Hvib(ham->ndia, ham->ndia);
-      Hvib = 0.5 * (ham->get_hvib_dia() + ham_prev->get_hvib_dia());
-
-      L = make_Liouvillian(Hvib);
-      vRHO = vectorize_density_matrix( dyn_var.dm_dia[itraj] ); 
-
-      vRHO = exp_(L, complex<double>(0.0, -dt) ) * vRHO;
-//      propagate_electronic_rot(dt, vRHO, L);
-
-      *dyn_var.dm_dia[itraj] = unvectorize_density_matrix( vRHO ); 
-
-    }// method == 0 
-
-  }// rep == 2 - diabatic, density matrix
-
-  else if(rep==3){  // adiabatic, density matrix formalism
-    /**
-         0              -  mid-point Hvib with the second-point correction of Hvib
-         1              -  Zhu Liouvillian
-
-        10              -  same as 0, but with rotations
-    */
-
-    if(method==0 || method==100){
-      // Based on Lowdin transformations, using mid-point Hvib
-      CMATRIX Hvib(ham->nadi, ham->nadi);
-      Hvib = 0.5 * (T_new.H() * ham->get_ham_adi() * T_new + ham_prev->get_ham_adi()); // "raw" to dyn-const
-
-      if(is_ssy){ SSY_correction(Hvib, dyn_var, ham_prev, itraj); }
-
-      L = make_Liouvillian(Hvib);
-
-      //RHO = T_new.H() * (*dyn_var.dm_adi[itraj]) * T; // "raw" to dyn-const
-      RHO = *dyn_var.dm_adi[itraj];
-      vRHO = vectorize_density_matrix( RHO );
-      vRHO = exp_(L, complex<double>(0.0, -dt) ) * vRHO;
-
-      RHO = unvectorize_density_matrix( vRHO );
-      RHO = T_new * RHO * T_new.H(); // dyn-const to "raw"
-      *dyn_var.dm_adi[itraj] = RHO;
-    }// method == 0 or 100
-
-    else if(method==1 || method==101){
-      // Here goes the Zhu's method, Eqs. 3.34-3.35 of my Chapter
-      // run this with a TSH versions, not Ehrenfest, cause the total energies
-      // are different in these groups of methods
-
-      CMATRIX Hvib(ham->nadi, ham->nadi);
-      Hvib = ham_prev->get_ham_adi(); // + ham_prev->get_ham_adi());
-
-      int st_indx = dyn_var.act_states[itraj];
-      double Epot = Hvib.get(st_indx, st_indx).real(); 
-      double Ekin = dyn_var.compute_kinetic_energy(itraj);
-
-      L = Zhu_Liouvillian(Epot + Ekin, Hvib, *dyn_var.dm_adi[itraj] );
-//      L = make_Liouvillian(Hvib);
-      vRHO = vectorize_density_matrix( dyn_var.dm_adi[itraj] );
-//      propagate_electronic_rot(dt, vRHO, L);
-      vRHO = exp_(L, complex<double>(0.0, -dt) ) * vRHO;
-
-      RHO = unvectorize_density_matrix( vRHO );
-      RHO = T_new.H() * RHO * T_new;
-      *dyn_var.dm_adi[itraj] = RHO; 
-
-    }// method == 1 or 101
-
-    else if(method==10 || method==110){
-      // Same as 0, but with rotations
-      CMATRIX Hvib(ham->nadi, ham->nadi);
-      Hvib = 0.5 * (T_new.H() * ham->get_ham_adi() * T_new + ham_prev->get_ham_adi());  // "raw" to dyn-const
-
-      if(is_ssy){ SSY_correction(Hvib, dyn_var, ham_prev, itraj); }
-
-      L = make_Liouvillian(Hvib);
-      //RHO = T_new.H() * (*dyn_var.dm_adi[itraj]) * T; // "raw" to dyn-const
-      RHO = *dyn_var.dm_adi[itraj];
-      vRHO = vectorize_density_matrix( RHO );
-
-      propagate_electronic_rot(dt, vRHO, L);
-
-      RHO = unvectorize_density_matrix( vRHO );
-      RHO = T_new * RHO * T_new.H(); // dyn-const to "raw"
-      *dyn_var.dm_adi[itraj] = RHO;
-    }// method == 10 or 110
-
-
-  }// rep == 3 - adiabatic, density matrix  
-
-
-
-  *dyn_var.proj_adi[itraj] = T_new;
-
-  // Insert the propagated result back
-  for(int st=0; st<nst; st++){  Coeff.set(st, itraj, C.get(st, 0));  }
-
-
-  }// for itraj - all trajectories
-
-
-  if(prms.rep_tdse==0){ *dyn_var.ampl_dia = Coeff; }
-  else if(prms.rep_tdse==1){ *dyn_var.ampl_adi = Coeff; }
-
-
-}
-
-void compute_dynamics(dyn_variables& dyn_var, bp::dict dyn_params,
-              nHamiltonian& ham, nHamiltonian& ham_aux, bp::object py_funct, bp::dict params,  Random& rnd,
-              vector<Thermostat>& therm){
-/**
-  \brief One step of the TSH algorithm for electron-nuclear DOFs for one trajectory
-
-  \param[in] Integration time step
-  \param[in,out] q [Ndof x Ntraj] nuclear coordinates. Change during the integration.
-  \param[in,out] p [Ndof x Ntraj] nuclear momenta. Change during the integration.
-  \param[in] invM [Ndof  x 1] inverse nuclear DOF masses. 
-  \param[in,out] C [nadi x ntraj]  or [ndia x ntraj] matrix containing the electronic coordinates. The amplitudes
-   are assumed to be dynamically-consistent
-  \param[in,out] projectors [ntraj CMATRIX(nadi, nadi)] - the projector matrices that account for the state tracking and 
-  phase correction. These matrices should be considered as the dynamical varibles, similar to quantum amplitudes. Except
-  their evolution does not necessarily follow from some equations of motion, but rather from various ad hoc schemes.
-  \param[in,out] act_states - vector of ntraj indices of the physical states in which each of the trajectories
-  initially is (active states). 
-  \param[in] ham Is the Hamiltonian object that works as a functor (takes care of all calculations of given type) 
-  - its internal variables (well, actually the variables it points to) are changed during the compuations
-  \param[in] py_funct Python function object that is called when this algorithm is executed. The called Python function does the necessary 
-  computations to update the diabatic Hamiltonian matrix (and derivatives), stored externally.
-  \param[in] params The Python object containing any necessary parameters passed to the "py_funct" function when it is executed.
-  \param[in] params1 The Python dictionary containing the control parameters passed to this function
-  \param[in] rnd The Random number generator object
-
-  Return: propagates C, q, p and updates state variables
-
-*/
-  //cout<<"Here\n"; exit(0);
-
-  //======== General variables =======================
-  int i,j, cdof, traj, dof, idof, ntraj1, n_therm_dofs, nst;
-
-  //========= Control parameters variables ===========
-  dyn_control_params prms;
-  prms.set_parameters(dyn_params);
-
-
-//  cout<<"Here\n"; exit(0);
-
-  int num_el = prms.num_electronic_substeps;
-  double dt_el = prms.dt / num_el;
-
-  //======= Parameters of the dyn variables ==========
-  int ndof = dyn_var.ndof; 
-  int ntraj = dyn_var.ntraj;   
-  int nadi = dyn_var.nadi;
-  int ndia = dyn_var.ndia;
-
-  //cout<<"Start dyn func\n"; exit(0);
-  if(prms.rep_tdse==0 || prms.rep_tdse==2 ){ nst = ndia; }
-  else if(prms.rep_tdse==1 || prms.rep_tdse==3 ){ nst = nadi; }
-
-  //if(prms.decoherence_algo==2){   dyn_var.allocate_afssh(); }
-
-  //cout<<" ndof = "<<ndof<<" nst = "<<nst<<" ntraj = "<<ntraj<<endl;
-  //exit(0);
-  //========== Aliases ===============================
-//  CMATRIX Cact(nst, ntraj);  
-//  if(prms.rep_tdse==0){ Cact  = *dyn_var.ampl_dia; } //*dyn_var.ampl_dia; }
-//  else if(prms.rep_tdse==1){ Cact = *dyn_var.ampl_adi; } //*dyn_var.ampl_adi; }
-
-
-  vector<int> act_states(dyn_var.act_states); // = dyn_var.act_states;
-//  MATRIX q(*dyn_var.q);
-  MATRIX p(*dyn_var.p);
-  MATRIX& invM = *dyn_var.iM;
-  
-
-  //======== General variables ======================= 
-  // Defining ntraj1 as a reference for making these matrices
-  // ntraj is defined as q.n_cols as since it would be large in NBRA
-  // we can define another variable like ntraj1 and build the matrices based on that.
-  // We can make some changes where q is generated but this seems to be a bit easier
-  if(prms.isNBRA==1){   ntraj1 = 1;  }
-  else{  ntraj1 = ntraj;  }
-
-
-  // Defining matrices based on ntraj1
-  vector<CMATRIX> Eadi(ntraj1, CMATRIX(nst, nst));  
-  vector<MATRIX> decoherence_rates(ntraj1, MATRIX(nst, nst)); 
-  vector<double> Ekin(ntraj1, 0.0);  
-  MATRIX gamma(ndof, ntraj);
-  MATRIX p_traj(ndof, 1);
-  vector<int> t1(ndof, 0); for(dof=0;dof<ndof;dof++){  t1[dof] = dof; }
-  vector<int> t2(1,0);
-  vector<int> t3(nst, 0); for(i=0;i<nst;i++){  t3[i] = i; }
-
-  //============ Sanity checks ==================
-  if(prms.ensemble==1){  
-    n_therm_dofs = therm[0].Nf_t + therm[0].Nf_r;
-    if(n_therm_dofs != prms.thermostat_dofs.size()){
-      cout<<"Error in compute_dynamics: The number of thermostat DOFs ( currently "<<n_therm_dofs<<") must be \
-      equal to the number of thermostat dofs set up by the `thermostat_dofs` parameter ( currently "
-      <<prms.thermostat_dofs.size()<<")\nExiting...\n";
-      exit(0);
-    }
-  }
-
-
-  //***************************** Coherent dynamics *******************************
-  //============== Nuclear propagation ===================
-  // NVT dynamics
-  if(prms.ensemble==1){  
-    for(idof=0; idof<n_therm_dofs; idof++){
-      dof = prms.thermostat_dofs[idof];
-      for(traj=0; traj<ntraj; traj++){
-        dyn_var.p->scale(dof, traj, therm[traj].vel_scale(0.5*prms.dt));
-      }// traj
-    }// idof 
-  }
-
-  *dyn_var.p = *dyn_var.p + 0.5 * prms.dt * (*dyn_var.f);
-
-  // Kinetic constraint
-  for(cdof = 0; cdof < prms.constrained_dofs.size(); cdof++){   
-    dyn_var.p->scale(prms.constrained_dofs[cdof], -1, 0.0); 
-  }
-
-  if(prms.entanglement_opt==22){
-    gamma = ETHD3_friction(*dyn_var.q, *dyn_var.p, invM, prms.ETHD3_alpha, prms.ETHD3_beta);
-  }
-  // Update coordinates of nuclei for all trajectories
-  for(traj=0; traj<ntraj; traj++){
-    for(dof=0; dof<ndof; dof++){  
-      dyn_var.q->add(dof, traj,  invM.get(dof,0) * dyn_var.p->get(dof,traj) * prms.dt ); 
-
-      if(prms.entanglement_opt==22){
-        dyn_var.q->add(dof, traj,  invM.get(dof,0) * gamma.get(dof,traj) * prms.dt ); 
-      }
-    }
-  }
-
-
-  // Recompute the matrices at the new geometry and apply any necessary fixes 
-  ham_aux.copy_content(ham);
-
-
-  // Recompute diabatic/adiabatic states, time-overlaps, NAC, Hvib, etc. in response to change of q
-  update_Hamiltonian_variables(prms, dyn_var, ham, ham_aux, py_funct, params, 0);
-  // Recompute NAC, Hvib, etc. in response to change of p
-  update_Hamiltonian_variables(prms, dyn_var, ham, ham_aux, py_funct, params, 1);
-
-  // Propagate electronic coefficients in the [t, t + dt] interval, this also updates the 
-  // basis re-projection matrices 
-  for(i=0; i<num_el; i++){  propagate_electronic(dyn_var, ham, ham_aux, prms);  }
-
-  // Recompute density matrices in response to the updated amplitudes  
-  dyn_var.update_amplitudes(prms, ham);
-  dyn_var.update_density_matrix(prms, ham, 1); 
-
-  // In the interval [t, t + dt], we may have experienced the basis reordering, so we need to 
-  // change the active adiabatic state
-  if(prms.tsh_method != 3 && prms.tsh_method != 4 ){  // Don't update states based on amplitudes, in the LZ method
-    dyn_var.update_active_states();
-  }
-
-  // Recompute forces in respose to the updated amplitudes/density matrix/state indices
-  update_forces(prms, dyn_var, ham);
- 
-
-
-  // NVT dynamics
-  if(prms.ensemble==1){  
-    for(traj=0; traj<ntraj; traj++){
-      t2[0] = traj; 
-      pop_submatrix(p, p_traj, t1, t2);
-      double ekin = compute_kinetic_energy(p_traj, invM, prms.thermostat_dofs);
-      therm[traj].propagate_nhc(prms.dt, ekin, 0.0, 0.0);
-    }
-
-  }
-
-  *dyn_var.p = *dyn_var.p + 0.5*prms.dt* (*dyn_var.f);
-
-
-  // Kinetic constraint
-  for(cdof=0; cdof<prms.constrained_dofs.size(); cdof++){   
-    dyn_var.p->scale(prms.constrained_dofs[cdof], -1, 0.0); 
-  }
-
-  // NVT dynamics
-  if(prms.ensemble==1){  
-    for(idof=0; idof<n_therm_dofs; idof++){
-      dof = prms.thermostat_dofs[idof];
-      for(traj=0; traj<ntraj; traj++){
-        dyn_var.p->scale(dof, traj, therm[traj].vel_scale(0.5*prms.dt));
-      }// traj
-    }// idof 
-  }
-
-
-  update_Hamiltonian_variables(prms, dyn_var, ham, ham_aux, py_funct, params, 1);
-
-//  exit(0);
-   
-  //============== Electronic propagation ===================
-  // Evolve electronic DOFs for all trajectories
-// TEMPORARY COMMENT
-  //dyn_var.update_amplitudes(prms, ham);  // Don't do this - then we are fine with the diabatic picture
-
-//  dyn_var.update_density_matrix(prms, ham, 1); // This one is okay
-
-
-  //============== Begin the TSH part ===================
-
-  //================= Update decoherence rates & times ================
-  /// Effectively turn off decoherence effects
-  if(prms.decoherence_times_type==-1){
-    for(traj=0; traj<ntraj1; traj++){   decoherence_rates[traj] = 0.0;   }
-  }
-  /// Just use the plain times given from the input, usually the mSDM formalism
-  else if(prms.decoherence_times_type==0){
-    for(traj=0; traj<ntraj1; traj++){   decoherence_rates[traj] = *prms.decoherence_rates;   }
-  }
-  /// Compute the dephasing rates according the original energy-based formalism
-  else if(prms.decoherence_times_type==1){
-    Eadi = get_Eadi(ham); 
-    Ekin = dyn_var.compute_kinetic_energies();  
-    decoherence_rates = edc_rates(Eadi, Ekin, prms.decoherence_C_param, prms.decoherence_eps_param, prms.isNBRA);       
-  }
-
-  else if(prms.decoherence_times_type==2){
-    decoherence_rates = schwartz_1(prms, *dyn_var.ampl_adi, ham, *prms.schwartz_decoherence_inv_alpha); 
-  }
-
-  else if(prms.decoherence_times_type==3){
-    decoherence_rates = schwartz_2(prms, ham, *prms.schwartz_decoherence_inv_alpha); 
-  }
-
-  ///== Optionally, apply the dephasing-informed correction ==
-  if(prms.dephasing_informed==1){
-    Eadi = get_Eadi(ham); 
-    MATRIX ave_gaps(*prms.ave_gaps);
-    dephasing_informed_correction(decoherence_rates, Eadi, ave_gaps, prms.isNBRA);
-  }
-
-  //============ Apply pre-TSH decoherence corrections ==================
-
-  // SDM and alike methods - only in the adiabatic rep
-  if(prms.decoherence_algo==0){
-    if(prms.rep_tdse==1){
-      *dyn_var.ampl_adi = sdm(*dyn_var.ampl_adi, prms.dt, dyn_var.act_states, 
-                              decoherence_rates, prms.sdm_norm_tolerance, prms.isNBRA);
-    }
-    else{ cout<<"ERROR: SDM/mSDM requires rep_tdse = 1\nExiting now...\n"; exit(0); }
-  }
-  else if(prms.decoherence_algo==1){ /* ID-A. Nothing to do here, this is done in the surface hopping section */ }
-  else if(prms.decoherence_algo==2){ /* A-FSSH. Nothing to do here, this is done in the surface hopping section */ }
-  // BCSH
-  else if(prms.decoherence_algo==3){ 
-    if(prms.rep_tdse==1){
-      wp_reversal_events(dyn_var, ham, prms.dt);
-      *dyn_var.ampl_adi = bcsh(*dyn_var.ampl_adi, prms.dt, dyn_var.act_states, *dyn_var.reversal_events);
-    }
-    else{ cout<<"ERROR: BCSH requires rep_tdse = 1\nExiting now...\n"; exit(0); }
-  }
-  // MFSD
-  else if(prms.decoherence_algo==4){
-    if(prms.rep_tdse==1){
-      *dyn_var.ampl_adi = mfsd(*dyn_var.p, *dyn_var.ampl_adi, *dyn_var.iM, prms.dt, decoherence_rates, ham, rnd, prms.isNBRA);
-    }
-    else{ cout<<"ERROR: MSDF requires rep_tdse = 1\nExiting now...\n"; exit(0); }
-  }
-
-
-  dyn_var.update_density_matrix(prms, ham, 1);
-
-  //========= Use the resulting amplitudes to do the hopping =======
-  //dyn_var.update_amplitudes(prms, ham);
-  //dyn_var.update_density_matrix(prms, ham, 1);
-
-
-  //************************************ TSH options ****************************************
-  // Adiabatic dynamics
-  if(prms.tsh_method==-1){ ;; } 
-
-  // FSSH, GFSH, MSSH, LZ, ZN, DISH
-  else if(prms.tsh_method == 0 || prms.tsh_method == 1 || prms.tsh_method == 2 || prms.tsh_method == 3 
-       || prms.tsh_method == 4 || prms.tsh_method ==5 ){
-
-
-    vector<int> old_states(dyn_var.act_states); 
-
-    //========================== Hop proposal and acceptance ================================
-
-    // FSSH (0), GFSH (1), MSSH (2), LZ(3), ZN (4)
-    if(prms.tsh_method == 0 || prms.tsh_method == 1 || prms.tsh_method == 2 || prms.tsh_method == 3  || prms.tsh_method == 4){
-
-      /// Compute hop proposal probabilities from the active state of each trajectory to all other states 
-      /// of that trajectory
-      vector< vector<double> > g;
-      g = hop_proposal_probabilities(prms, dyn_var, ham, ham_aux);
-
-      // Propose new discrete states for all trajectories
-      vector<int> prop_states( propose_hops(g, dyn_var.act_states, rnd) );
-    
-      // Decide if to accept the transitions (and then which)
-      // Here, it is okay to use the local copies of the q, p, etc. variables, since we don't change the actual variables
-      act_states = accept_hops(prms, *dyn_var.q, *dyn_var.p, invM, *dyn_var.ampl_adi, ham, prop_states, dyn_var.act_states, rnd); 
-
-
-      //=== Post-hop decoherence options ===
-
-      // Instantaneous decoherence
-      if(prms.decoherence_algo==1){
-        if(prms.rep_tdse==1){
-          instantaneous_decoherence(*dyn_var.ampl_adi, act_states, prop_states, old_states,
-                                    prms.instantaneous_decoherence_variant, prms.collapse_option);
-        }
-        else{ cout<<"ERROR: Instantaneous Decoherence requires rep_tdse = 1\nExiting now...\n"; exit(0); }
-      }
-      else if(prms.decoherence_algo==2){
-        /// Temporarily commented AVA 11/7/2022
-        ///apply_afssh(dyn_var, Coeff, act_states, invM, ham, dyn_params, rnd);
-      }// AFSSH
-
-    }
-    // DISH
-    else if(prms.tsh_method == 5){
-      if(prms.decoherence_algo==-1){ ;; }
-      else{ cout<<"ERROR: DISH method should be used only with decoherence_algo = -1\nExiting now...\n"; exit(0); }
-        
-
-      /// Advance coherence times
-      dyn_var.coherence_time->add(-1, -1, prms.dt);
-
-      /// New version, as of 8/3/2020
-      act_states = dish(prms, *dyn_var.q, *dyn_var.p, invM, *dyn_var.ampl_adi, ham, dyn_var.act_states, *dyn_var.coherence_time, 
-                        decoherence_rates, rnd);
-
-    }// DISH
-
-
-    //====================== Momenta adjustment after successful/frustrated hops ===================
-    // Velocity rescaling: however here we may be changing velocities
-    p = *dyn_var.p;
-    handle_hops_nuclear(prms, *dyn_var.q, p, invM, *dyn_var.ampl_adi, ham, act_states, old_states);
-    *dyn_var.p = p;
-    dyn_var.act_states = act_states;
-    
-    // Update vib Hamiltonian to reflect the change of the momentum
-    update_Hamiltonian_variables(prms, dyn_var, ham, ham_aux, py_funct, params, 1); 
-
-
-        
-  }// tsh_method == 0, 1, 2, 3, 4, 5
-
-  else{   cout<<"tsh_method == "<<prms.tsh_method<<" is undefined.\nExiting...\n"; exit(0);  }
-
-
-  // Update the amplitudes and DM, so that we have them consistent in the output
-  dyn_var.update_density_matrix(prms, ham, 1);
-  dyn_var.update_amplitudes(prms, ham);
-
-}
-
-
-
-
-}// namespace libdyn
-}// liblibra
-
+/*********************************************************************************
+* Copyright (C) 2019-2022 Alexey V. Akimov
+*
+* This file is distributed under the terms of the GNU General Public License
+* as published by the Free Software Foundation, either version 3 of
+* the License, or (at your option) any later version.
+* See the file LICENSE in the root directory of this distribution
+* or <http://www.gnu.org/licenses/>.
+*
+*********************************************************************************/
+/**
+  \file dynamics.cpp
+  \brief The file implements the general framework to run:
+   * adiabatic dynamics (Verlet)
+   * nonadiabatic Ehrenfest dynamics
+   * nonadiabatic TSH dynamics 
+   * include thermostat, if needed
+   * include decoherence
+   * include quantum nuclear effect (ETHD) 
+   * include phase corrections/state tracking in NA-MD
+   * the same framework for multiple trajectories
+   * include coupled-trajectories methods (planned)
+   * enable the NBRA-like calculations as well as non-NBRA
+*/
+
+#include "Surface_Hopping.h"
+#include "Energy_and_Forces.h"
+#include "electronic/libelectronic.h"
+#include "Dynamics.h"
+#include "dyn_control_params.h"
+#include "dyn_variables.h"
+#include "dyn_ham.h"
+#include "../calculators/NPI.h"
+
+
+/// liblibra namespace
+namespace liblibra{
+
+using namespace libcalculators;
+
+/// libdyn namespace
+namespace libdyn{
+
+
+
+namespace bp = boost::python;
+
+
+void aux_get_transforms(CMATRIX** Uprev, nHamiltonian& ham){
+
+  // For adiabatic representation only:
+  // Save the previous orbitals info - in case we need to
+  // do either phase correction of state tracking
+
+  int ntraj = ham.children.size();
+
+  for(int traj=0; traj<ntraj; traj++){
+    *Uprev[traj] = ham.children[traj]->get_basis_transform();  
+  }
+
+}
+
+
+/** 
+// Beginning of the block to be removed after merge
+
+void update_Hamiltonian_q(dyn_control_params& prms, MATRIX& q, vector<CMATRIX>& projectors,
+                          nHamiltonian& ham, 
+                          bp::object py_funct, bp::object model_params){
+  //  Update of the vibronic Hamiltonian in response to changed q
+
+  //------ Update the internals of the Hamiltonian object --------
+  // We call the external function that would do the calculations
+  if(prms.rep_tdse==0){      
+    if(prms.rep_ham==0){
+      ham.compute_diabatic(py_funct, bp::object(q), model_params, 1);
+    }
+  }
+  if(prms.rep_tdse==1){      
+    if(prms.rep_ham==0){
+      ham.compute_diabatic(py_funct, bp::object(q), model_params, 1);
+      ham.compute_adiabatic(1, 1);
+    }
+    else if(prms.rep_ham==1){
+      ham.compute_adiabatic(py_funct, bp::object(q), model_params, 1);
+    }
+  }
+
+
+}
+
+
+void update_Hamiltonian_q(bp::dict prms, MATRIX& q, vector<CMATRIX>& projectors,
+                          nHamiltonian& ham, 
+                          bp::object py_funct, bp::object model_params){
+
+  dyn_control_params _prms;
+  _prms.set_parameters(prms);
+
+  update_Hamiltonian_q(_prms, q, projectors, ham, py_funct, model_params);
+
+}
+
+
+void update_Hamiltonian_q_ethd(dyn_control_params& prms, MATRIX& q, MATRIX& p, vector<CMATRIX>& projectors,
+                          nHamiltonian& ham, 
+                          bp::object py_funct, bp::object model_params, MATRIX& invM){
+//  cout<<"updating_Hamiltonian_q_ethd\n Option = "<<prms.entanglement_opt<<endl;
+
+  if(prms.entanglement_opt==0){    }
+  else if(prms.entanglement_opt==1){   ham.add_ethd_adi(q, invM, 1);  }
+  else if(prms.entanglement_opt==2){   ham.add_ethd3_adi(q, invM, prms.ETHD3_alpha, 1);  }
+  else if(prms.entanglement_opt==22){  ham.add_ethd3_adi(q, p, invM, prms.ETHD3_alpha, prms.ETHD3_beta, 1);  }
+  else{
+    cout<<"ERROR in update_Hamiltonian_q_ethd: The entanglement option = "<<prms.entanglement_opt<<" is not avaialable\n";
+    exit(0);
+  }
+  //cout<<"Stop here: \n"; exit(0);
+}
+
+void update_Hamiltonian_q_ethd(bp::dict prms, MATRIX& q, MATRIX& p, vector<CMATRIX>& projectors,
+                          nHamiltonian& ham, 
+                          bp::object py_funct, bp::object model_params, MATRIX& invM){
+
+  dyn_control_params _prms;
+  _prms.set_parameters(prms);
+
+  update_Hamiltonian_q_ethd(_prms, q, p, projectors, ham, py_funct, model_params, invM);
+
+}
+
+
+
+void update_nacs(dyn_control_params& prms, nHamiltonian& ham){
+//  This function updates the internal (time-derivative, scalar) NACs in the hierarchy of 
+//  Hamiltonians
+
+  int isNBRA = prms.isNBRA;
+  double dt = prms.dt;
+  int nst = ham.nadi;
+  int ntraj = ham.children.size();
+  CMATRIX st(nst,nst);
+  MATRIX st_re(nst, nst);
+  MATRIX st_im(nst, nst);
+
+  CMATRIX nac(nst, nst);
+  MATRIX nac_re(nst, nst);
+  MATRIX nac_im(nst, nst);
+
+
+
+  if(isNBRA==1){
+    if(prms.nac_update_method==2){
+
+      st = ham.children[0]->get_time_overlap_adi();
+
+      if(prms.nac_algo==0){        nac = 0.5*dt*(st-st.H());    }
+      else if(prms.nac_algo==1){   
+        st_re = st.real();
+        nac_re = nac_npi(st_re, dt); 
+        nac = CMATRIX(nac_re, nac_im);
+      } 
+ 
+      ham.children[0]->set_nac_adi_by_val(nac);
+    }// if method == 2
+        
+  }// isNBRA == 1
+  else{
+
+    if(prms.nac_update_method==2){
+
+      for(int traj=0; traj<ntraj; traj++){
+        st = ham.children[traj]->get_time_overlap_adi();
+
+        if(prms.nac_algo==0){        nac = 0.5*dt*(st-st.H());    }
+        else if(prms.nac_algo==1){   
+          st_re = st.real();
+          nac_re = nac_npi(st_re, dt); 
+          nac = CMATRIX(nac_re, nac_im);
+        } 
+ 
+        ham.children[traj]->set_nac_adi_by_val(nac);
+
+      }// for traj
+    }// for nac_update_method == 2
+
+  }// else - isNBRA == 0
+
+}
+
+
+
+void update_Hamiltonian_p(dyn_control_params& prms, nHamiltonian& ham, 
+                          MATRIX& p, MATRIX& invM){
+  //  Update of the vibronic Hamiltonian in response to changed p
+
+  // For the purpose of updating the NACs and Hvibs for just the quantum DOFs,
+  // we'll reset the momenta for all other DOFs to zero, to effectively turn of
+  // the effect of classical momenta on the NAC calculations (in case those derivative
+  // couplings have been computed)
+  int ndof, ntraj;
+  vector<int>& which_dofs = prms.quantum_dofs;
+  int n_active_dof = which_dofs.size();
+  ndof = p.n_rows;
+  ntraj = p.n_cols;
+
+  MATRIX p_quantum_dof(ndof, ntraj);
+
+  for(int idof = 0; idof < n_active_dof; idof++){
+    int dof = which_dofs[idof];
+
+    for(int itraj = 0; itraj < ntraj; itraj++){
+      p_quantum_dof.set(dof, itraj,  p.get(dof, itraj) );
+    }
+  }
+
+  //update_nacs(prms, ham);
+
+
+  // Update NACs and Hvib for all trajectories
+  if(prms.rep_tdse==0){  
+
+    if(prms.nac_update_method==0){ ;;  }
+    else if(prms.nac_update_method==1){
+      ham.compute_nac_dia(p_quantum_dof, invM, 0, 1);
+      ham.compute_hvib_dia(1);
+    }
+
+  }
+  else if(prms.rep_tdse==1){  
+
+    if(prms.nac_update_method==0){ ;;  }
+    else if(prms.nac_update_method==1){
+      ham.compute_nac_adi(p_quantum_dof, invM, 0, 1); 
+      ham.compute_hvib_adi(1);
+    }
+  }
+}
+
+
+void update_Hamiltonian_p(bp::dict prms, nHamiltonian& ham, MATRIX& p, MATRIX& invM){
+
+  dyn_control_params _prms;
+  _prms.set_parameters(prms);
+
+  update_Hamiltonian_p(_prms, ham, p, invM);
+
+}
+
+
+CMATRIX transform_amplitudes(int rep_in, int rep_out, CMATRIX& C, nHamiltonian& ham){
+//  This function converts the amplitudes from one representation to another
+//
+//  The reason: we may be solving TD-SE (computing forces) in one representation
+//  but compute the hopping probabilities in another one.
+//
+//  This function assumes we already have the basis transformation matrix in ham object 
+//  computed/updated
+
+
+  int nst = C.n_rows;    
+  int ntraj = C.n_cols;
+
+  CMATRIX Coeff(nst,ntraj); 
+
+  /// Depending on the basis, select which   
+  /// C - the basis in which the electron-nuclear propagation is done
+  /// Coeff - the basis in which SH is done
+
+  // Input in the diabatic basis
+  if(rep_in==0){                  
+ 
+    // Output in the diabatic basis too
+    if(rep_out==0){ 
+      Coeff = C; 
+    }
+
+    // Output in the adiabatic basis
+    else if(rep_out==1){  
+
+      ham.ampl_dia2adi(C, Coeff, 0, 1);  
+
+    }
+
+  }
+
+  // Input in the adiabatic basis 
+  else if(rep_in==1){   
+
+    // Output in the diabatic basis 
+    if(rep_out==0){  
+
+      ham.ampl_adi2dia(Coeff, C, 0, 1); 
+
+    } 
+
+    // Output in the diabatic basis too
+    else if(rep_out==1){ 
+
+      Coeff = C;  
+
+    } 
+  }
+
+  return Coeff;
+}
+
+// End of the block to be removed after merge
+*/
+
+
+
+//vector<CMATRIX> compute_St(nHamiltonian& ham, CMATRIX** Uprev){
+//vector<CMATRIX> compute_St(nHamiltonian& ham, vector<CMATRIX>& Uprev, int isNBRA){
+vector<CMATRIX> compute_St(nHamiltonian& ham, nHamiltonian& ham_prev, int isNBRA){
+
+  return compute_St(&ham, &ham_prev, isNBRA);
+}
+
+vector<CMATRIX> compute_St(nHamiltonian* ham, nHamiltonian* ham_prev, int isNBRA){
+/**
+  This function computes the time-overlap matrices for all trajectories
+
+*/
+
+  int nst = ham->nadi;
+  int ntraj = ham->children.size();
+
+  vector<CMATRIX> St(ntraj, CMATRIX(nst, nst));
+
+  if(isNBRA==1){
+    St[0] = ham_prev->children[0]->get_basis_transform().H() * ham->children[0]->get_basis_transform();    
+    // AVA: temporarily comment on 11/25/2022
+    ham->children[0]->set_time_overlap_adi_by_val(St[0]);
+  }
+  else{
+    for(int traj=0; traj<ntraj; traj++){
+      St[traj] = ham_prev->children[traj]->get_basis_transform().H() * ham->children[traj]->get_basis_transform();
+      ham->children[traj]->set_time_overlap_adi_by_val(St[traj]);      
+    }
+  }
+  return St;
+
+}
+
+//vector<CMATRIX> compute_St(nHamiltonian& ham, vector<CMATRIX>& Uprev){
+vector<CMATRIX> compute_St(nHamiltonian& ham, nHamiltonian& ham_prev){
+
+  int is_nbra = 0;
+  return compute_St(&ham, &ham_prev, is_nbra);
+
+}
+
+vector<CMATRIX> compute_St(nHamiltonian* ham, int isNBRA){
+/**
+  This function computes the time-overlap matrices for all trajectories
+*/
+
+  int nst = ham->nadi;
+  int ntraj = ham->children.size();
+
+  vector<CMATRIX> St(ntraj, CMATRIX(nst, nst));
+  if(isNBRA==1){
+    St[0] = ham->children[0]->get_time_overlap_adi();
+  }
+  else{
+    for(int traj=0; traj<ntraj; traj++){
+      St[traj] = ham->children[traj]->get_time_overlap_adi();
+    }
+  }
+  return St;
+
+}
+
+
+vector<CMATRIX> compute_St(nHamiltonian& ham, int isNBRA){
+
+  return compute_St(&ham, isNBRA);
+}
+
+vector<CMATRIX> compute_St(nHamiltonian& ham){
+  int is_nbra = 0;
+
+  return compute_St(&ham, is_nbra);
+}
+
+
+
+void apply_afssh(dyn_variables& dyn_var, CMATRIX& C, vector<int>& act_states, MATRIX& invM,
+                nHamiltonian& ham, bp::dict& dyn_params, Random& rnd  ){
+
+  //cout<<"In apply_afssh\n";
+
+  dyn_control_params prms;
+  prms.set_parameters(dyn_params);
+
+  int i,j;
+  int ndof = invM.n_rows;
+  int nst = C.n_rows;    
+  int ntraj = C.n_cols;
+  int traj, dof, idof;
+  int num_el = prms.num_electronic_substeps;
+  double dt_el = prms.dt / num_el;
+
+  // A-FSSH
+
+    CMATRIX hvib_curr(nst, nst);
+    CMATRIX force_full(nst, nst);
+    CMATRIX force_diag(nst, nst);
+    CMATRIX c_traj(nst, 1);
+    CMATRIX dR_afssh(nst, nst);
+    CMATRIX dP_afssh(nst, nst);
+
+
+
+    //cout<<"Propagating moments...\n";
+    //=========================== Propagate moments ===============
+    for(traj=0; traj<ntraj; traj++){
+
+      hvib_curr = ham.children[traj]->get_hvib_adi();
+      c_traj = C.col(traj);
+
+      double gamma_reset = 0.0;
+
+      for(idof=0; idof<ndof; idof++){  
+
+         force_full = -1.0 * ham.children[traj]->get_d1ham_adi(idof);
+
+         for(i=0;i<nst;i++){  force_diag.set(i, i,  force_full.get(i,i) ); } 
+
+         dR_afssh = *dyn_var.dR[traj][idof];
+         dP_afssh = *dyn_var.dP[traj][idof];
+
+         integrate_afssh_moments(dR_afssh, dP_afssh, hvib_curr, force_diag, 
+                                 c_traj, 1.0/invM.get(idof,0), act_states[traj], dt_el, num_el);
+
+         *dyn_var.dR[traj][idof] = dR_afssh; 
+         *dyn_var.dP[traj][idof] = dP_afssh;         
+
+      }// for idof
+    }// for traj
+
+
+    //cout<<"Computing reset and collapse probabilities...\n";
+
+    //======================== Compute reset and collapse probabilities =========
+
+    MATRIX gamma_reset(nst, ntraj);
+    MATRIX gamma_collapse(nst, ntraj);
+
+
+    for(traj=0; traj<ntraj; traj++){
+      for(i=0;i<nst;i++){
+
+        double gamma_reset_i = 0.0;
+        double gamma_collapse_i = 0.0;
+
+        for(idof=0; idof<ndof; idof++){  
+        
+          double dx_ii = dR_afssh.get(i, i).real();
+          int as = act_states[traj];
+          double f_i   = -ham.children[traj]->get_d1ham_adi(idof).get(i, i).real();
+          double f_as = -ham.children[traj]->get_d1ham_adi(idof).get(as,as).real();
+
+          gamma_reset_i -= 0.5*(f_i - f_as) * dx_ii;
+
+          double f_ji   = -ham.children[traj]->get_d1ham_adi(idof).get(as, i).real();
+          gamma_collapse_i += f_ji * dx_ii;
+
+        }// for idof
+
+        gamma_reset.set(i, traj, gamma_reset_i * prms.dt);
+        gamma_collapse.set(i, traj, (gamma_reset_i -  2.0*fabs(gamma_collapse_i)) * prms.dt );
+
+      }// for nst
+    }// for traj
+
+
+    //cout<<"Doing the collapses and resets...\n";
+    //======================== Do the collapse and resets =======================
+
+    complex<double> zero(0.0, 0.0);
+
+    for(traj=0; traj<ntraj; traj++){
+
+      for(i=0;i<nst;i++){
+
+        if(i!=act_states[traj]){
+
+
+          // Reset
+          double ksi = rnd.uniform(0.0, 1.0);
+
+          if(ksi < gamma_reset.get(i, traj)){
+            for(idof=0;idof<ndof;idof++){
+              dyn_var.dR[traj][idof]->scale(-1, i, zero);
+              dyn_var.dR[traj][idof]->scale(i, -1, zero);    
+              dyn_var.dP[traj][idof]->scale(-1, i, zero);
+              dyn_var.dP[traj][idof]->scale(i, -1, zero);
+            }// for j
+          }// if ksi < gamma_reset
+
+
+          // Collapse
+          ksi = rnd.uniform(0.0, 1.0);
+          if(ksi < gamma_collapse.get(i, traj)){
+            collapse(C, traj, act_states[traj], prms.collapse_option);
+          }// if ksi < gamma_collapse
+          
+
+        }// all non-active states
+
+      }// for i
+    }// for traj
+
+    // cout<<"Done\n";
+}
+
+
+
+
+void compute_dynamics(MATRIX& q, MATRIX& p, MATRIX& invM, CMATRIX& C, vector<CMATRIX>& projectors,
+              vector<int>& act_states,              
+              nHamiltonian& ham, bp::object py_funct, bp::dict params, bp::dict dyn_params, Random& rnd){
+/**
+  This is a version to maintain the backward-compatibility
+*/ 
+
+  dyn_control_params prms;
+  prms.set_parameters(dyn_params);
+
+  int ntraj = q.n_cols;
+  vector<Thermostat> therm(ntraj, Thermostat(prms.thermostat_params));
+
+  compute_dynamics(q, p, invM, C, projectors, act_states, ham, py_funct, params, dyn_params, rnd, therm);
+
+}
+
+void compute_dynamics(MATRIX& q, MATRIX& p, MATRIX& invM, CMATRIX& C, vector<CMATRIX>& projectors,
+              vector<int>& act_states,              
+              nHamiltonian& ham, bp::object py_funct, bp::dict& params, bp::dict& dyn_params, Random& rnd,
+              vector<Thermostat>& therm){
+
+  int ndof = q.n_rows;
+  int ntraj = q.n_cols;
+  int nst = C.n_rows;    
+
+  dyn_variables dyn_var(nst, nst, ndof, ntraj);
+  compute_dynamics(q, p, invM, C, projectors, act_states, ham, py_funct, params, dyn_params, rnd, therm, dyn_var);
+
+}
+
+
+void compute_dynamics(MATRIX& q, MATRIX& p, MATRIX& invM, CMATRIX& C, vector<CMATRIX>& projectors,
+              vector<int>& act_states,              
+              nHamiltonian& ham, bp::object py_funct, bp::dict& params, bp::dict& dyn_params, Random& rnd,
+              vector<Thermostat>& therm, dyn_variables& dyn_var){
+
+/**
+  \brief One step of the TSH algorithm for electron-nuclear DOFs for one trajectory
+
+  \param[in] Integration time step
+  \param[in,out] q [Ndof x Ntraj] nuclear coordinates. Change during the integration.
+  \param[in,out] p [Ndof x Ntraj] nuclear momenta. Change during the integration.
+  \param[in] invM [Ndof  x 1] inverse nuclear DOF masses. 
+  \param[in,out] C [nadi x ntraj]  or [ndia x ntraj] matrix containing the electronic coordinates. The amplitudes
+   are assumed to be dynamically-consistent
+  \param[in,out] projectors [ntraj CMATRIX(nadi, nadi)] - the projector matrices that account for the state tracking and 
+  phase correction. These matrices should be considered as the dynamical varibles, similar to quantum amplitudes. Except
+  their evolution does not necessarily follow from some equations of motion, but rather from various ad hoc schemes.
+  \param[in,out] act_states - vector of ntraj indices of the physical states in which each of the trajectories
+  initially is (active states). 
+  \param[in] ham Is the Hamiltonian object that works as a functor (takes care of all calculations of given type) 
+  - its internal variables (well, actually the variables it points to) are changed during the compuations
+  \param[in] py_funct Python function object that is called when this algorithm is executed. The called Python function does the necessary 
+  computations to update the diabatic Hamiltonian matrix (and derivatives), stored externally.
+  \param[in] params The Python object containing any necessary parameters passed to the "py_funct" function when it is executed.
+  \param[in] params1 The Python dictionary containing the control parameters passed to this function
+  \param[in] rnd The Random number generator object
+
+  Return: propagates C, q, p and updates state variables
+
+*/
+
+
+/*
+
+  dyn_control_params prms;
+  prms.set_parameters(dyn_params);
+
+  int i,j;
+  int cdof;
+  int ndof = q.n_rows;
+  int ntraj = q.n_cols;
+  int ntraj1;
+  int nst = C.n_rows;    
+  int traj, dof, idof;
+  int n_therm_dofs;
+  int num_el = prms.num_electronic_substeps;
+  double dt_el = prms.dt / num_el;
+  vector< vector<int> > perms;
+
+  if(prms.rep_tdse==0){  dyn_var.ampl_dia = &C;  }
+  else if(prms.rep_tdse==1){  dyn_var.ampl_adi = &C;  }
+  dyn_var.act_states = act_states;
+
+
+  MATRIX coherence_time(nst, ntraj); // for DISH
+  MATRIX coherence_interval(nst, ntraj); // for DISH
+  vector<int> project_out_states(ntraj); // for DISH
+
+  vector<CMATRIX> insta_proj(ntraj, CMATRIX(nst, nst));
+ 
+  vector<CMATRIX> Uprev;
+  // Defining ntraj1 as a reference for making these matrices
+  // ntraj is defined as q.n_cols as since it would be large in NBRA
+  // we can define another variable like ntraj1 and build the matrices based on that.
+  // We can make some changes where q is generated but this seems to be a bit easier
+  if(prms.isNBRA==1){   ntraj1 = 1;  }
+  else{  ntraj1 = ntraj;  }
+
+  // Defining matrices based on ntraj1
+  vector<CMATRIX> St(ntraj1, CMATRIX(nst, nst));
+  vector<CMATRIX> Eadi(ntraj1, CMATRIX(nst, nst));  
+  vector<MATRIX> decoherence_rates(ntraj1, MATRIX(nst, nst)); 
+  vector<double> Ekin(ntraj1, 0.0);  
+  vector<MATRIX> prev_ham_dia(ntraj1, MATRIX(nst, nst));
+  MATRIX gamma(ndof, ntraj);
+  MATRIX p_traj(ndof, 1);
+  vector<int> t1(ndof, 0); for(dof=0;dof<ndof;dof++){  t1[dof] = dof; }
+  vector<int> t2(1,0);
+  vector<int> t3(nst, 0); for(i=0;i<nst;i++){  t3[i] = i; }
+  CMATRIX c_tmp(nst, 1);
+
+  //if(prms.decoherence_algo==2){   dyn_var.allocate_afssh(); }
+
+  //============ Sanity checks ==================
+  if(prms.ensemble==1){  
+    n_therm_dofs = therm[0].Nf_t + therm[0].Nf_r;
+    if(n_therm_dofs != prms.thermostat_dofs.size()){
+      cout<<"Error in compute_dynamics: The number of thermostat DOFs ( currently "<<n_therm_dofs<<") must be \
+      equal to the number of thermostat dofs set up by the `thermostat_dofs` parameter ( currently "
+      <<prms.thermostat_dofs.size()<<")\nExiting...\n";
+      exit(0);
+    }
+  }
+
+
+ if(prms.tsh_method == 3){ // DISH
+  //    prev_ham_dia[0] = ham.children[0]->get_ham_dia().real();
+  //}
+  //else{
+    for(traj=0; traj<ntraj1; traj++){
+      prev_ham_dia[traj] = ham.children[traj]->get_ham_dia().real();  
+    }
+  }
+  //============ Update the Hamiltonian object =============
+  // In case, we may need phase correction & state reordering
+  // prepare the temporary files
+  if(prms.rep_tdse==1){      
+    if(prms.do_phase_correction || prms.state_tracking_algo > 0){
+
+      // On-the-fly calculations, from the wavefunctions
+      if(prms.time_overlap_method==0){
+        Uprev = vector<CMATRIX>(ntraj, CMATRIX(nst, nst));
+
+        for(traj=0; traj<ntraj; traj++){
+          Uprev[traj] = ham.children[traj]->get_basis_transform();  
+        }
+      }      
+    }// do_phase_correction || state_tracking_algo > 0
+  }// rep == 1
+
+  // In case, we select to compute scalar NACs from time-overlaps
+  update_nacs(prms, ham);
+
+
+  //============== Electronic propagation ===================
+  // Evolve electronic DOFs for all trajectories
+  // Adding the prms.isNBRA to the propagate electronic
+  update_Hamiltonian_p(prms, ham, p, invM);
+  for(i=0; i<num_el; i++){
+    propagate_electronic(0.5*dt_el, C, projectors, ham.children, prms.rep_tdse, prms.isNBRA);   
+  }
+
+
+  //============== Nuclear propagation ===================
+  // NVT dynamics
+  if(prms.ensemble==1){  
+    for(idof=0; idof<n_therm_dofs; idof++){
+      dof = prms.thermostat_dofs[idof];
+      for(traj=0; traj<ntraj; traj++){
+        p.scale(dof, traj, therm[traj].vel_scale(0.5*prms.dt));
+      }// traj
+    }// idof 
+  }
+
+  p = p + aux_get_forces(prms, dyn_var, ham) * 0.5 * prms.dt;
+
+  // Kinetic constraint
+  for(cdof = 0; cdof < prms.constrained_dofs.size(); cdof++){   
+    p.scale(prms.constrained_dofs[cdof], -1, 0.0); 
+  }
+
+
+
+  if(prms.entanglement_opt==22){
+    gamma = ETHD3_friction(q, p, invM, prms.ETHD3_alpha, prms.ETHD3_beta);
+  }
+  // Update coordinates of nuclei for all trajectories
+  for(traj=0; traj<ntraj; traj++){
+    for(dof=0; dof<ndof; dof++){  
+      q.add(dof, traj,  invM.get(dof,0) * p.get(dof,traj) * prms.dt ); 
+
+      if(prms.entanglement_opt==22){
+        q.add(dof, traj,  invM.get(dof,0) * gamma.get(dof,traj) * prms.dt ); 
+      }
+
+    }
+  }
+
+
+  // Recompute the matrices at the new geometry and apply any necessary fixes 
+  update_Hamiltonian_q(prms, q, ham, py_funct, params);
+  update_Hamiltonian_q_ethd(prms, q, p, ham, py_funct, params, invM);
+
+
+  // Apply phase correction and state reordering as needed
+  if(prms.rep_tdse==1){
+
+    if(prms.state_tracking_algo > 0 || prms.do_phase_correction){
+
+      /// Compute the time-overlap directly, using previous MO vectors
+      if(prms.time_overlap_method==0){    
+        St = compute_St(ham, Uprev, prms.isNBRA);
+      }
+      /// Read the existing time-overlap
+      else if(prms.time_overlap_method==1){    St = compute_St(ham, prms.isNBRA);      }
+      Eadi = get_Eadi(ham);           // these are raw properties
+      //update_projectors(prms, projectors, Eadi, St, rnd);
+
+      perms = compute_permutations(prms, Eadi, St, rnd);
+      insta_proj = compute_projectors(prms, St, perms);
+//      insta_proj = compute_projectors(prms, Eadi, St, rnd);
+      
+      /// Adiabatic Amplitudes
+      for(traj=0; traj<ntraj; traj++){
+        t2[0] = traj;
+        pop_submatrix(C, c_tmp, t3, t2);
+        c_tmp = insta_proj[traj] * c_tmp;
+        push_submatrix(C, c_tmp, t3, t2);
+      }
+
+      /// Adiabatic states are permuted
+      act_states = permute_states(perms, act_states);
+
+    }
+  }// rep_tdse == 1
+
+
+  // In case, we select to compute scalar NACs from time-overlaps
+  update_nacs(prms, ham);
+
+  // NVT dynamics
+  if(prms.ensemble==1){  
+    for(traj=0; traj<ntraj; traj++){
+      t2[0] = traj; 
+      pop_submatrix(p, p_traj, t1, t2);
+      double ekin = compute_kinetic_energy(p_traj, invM, prms.thermostat_dofs);
+      therm[traj].propagate_nhc(prms.dt, ekin, 0.0, 0.0);
+    }
+
+  }
+
+  p = p + aux_get_forces(prms, dyn_var, ham) * 0.5 * prms.dt;
+
+
+  // Kinetic constraint
+  for(cdof=0; cdof<prms.constrained_dofs.size(); cdof++){   
+    p.scale(prms.constrained_dofs[cdof], -1, 0.0); 
+  }
+
+  // NVT dynamics
+  if(prms.ensemble==1){  
+    for(idof=0; idof<n_therm_dofs; idof++){
+      dof = prms.thermostat_dofs[idof];
+      for(traj=0; traj<ntraj; traj++){
+        p.scale(dof, traj, therm[traj].vel_scale(0.5*prms.dt));
+      }// traj
+    }// idof 
+  }
+
+  //============== Electronic propagation ===================
+  // Evolve electronic DOFs for all trajectories
+  update_nacs(prms, ham);
+  update_Hamiltonian_p(prms, ham, p, invM);
+  for(i=0; i<num_el; i++){
+    propagate_electronic(0.5*dt_el, C, projectors, ham.children, prms.rep_tdse, prms.isNBRA);
+  }
+
+  CMATRIX Hvib(ham.children[0]->nadi, ham.children[0]->nadi);  
+  Hvib = ham.children[0]->get_hvib_adi();
+
+
+  //============== Begin the TSH part ===================
+
+  // To be able to compute transition probabilities, compute the corresponding amplitudes
+  // This transformation is between diabatic and raw adiabatic representations
+  CMATRIX Coeff(nst, ntraj);   // this is adiabatic amplitudes
+  
+  Coeff = C;
+
+
+  //================= Update decoherence rates & times ================
+  //MATRIX decoh_rates(*prms.decoh_rates);
+//    exit(0);
+  if(prms.decoherence_times_type==-1){
+    for(traj=0; traj<ntraj1; traj++){   decoherence_rates[traj] = 0.0;   }
+  }
+
+  /// mSDM
+  /// Just use the plain times given from the input, usually the
+  /// mSDM formalism
+  else if(prms.decoherence_times_type==0){
+    for(traj=0; traj<ntraj1; traj++){   decoherence_rates[traj] = *prms.decoherence_rates;   }
+  }
+
+  /// Compute the dephasing rates according the original energy-based formalism
+  else if(prms.decoherence_times_type==1){
+    Eadi = get_Eadi(ham); 
+    Ekin = compute_kinetic_energies(p, invM);
+    decoherence_rates = edc_rates(Eadi, Ekin, prms.decoherence_C_param, prms.decoherence_eps_param, prms.isNBRA);       
+  }
+
+  else if(prms.decoherence_times_type==2){
+    decoherence_rates = schwartz_1(prms, Coeff, projectors, ham, *prms.schwartz_decoherence_inv_alpha); 
+  }
+
+  else if(prms.decoherence_times_type==3){
+    decoherence_rates = schwartz_2(prms, projectors, ham, *prms.schwartz_decoherence_inv_alpha); 
+  }
+
+
+  ///== Optionally, apply the dephasing-informed correction ==
+  if(prms.dephasing_informed==1){
+    Eadi = get_Eadi(ham); 
+    MATRIX ave_gaps(*prms.ave_gaps);
+    dephasing_informed_correction(decoherence_rates, Eadi, ave_gaps, prms.isNBRA);
+  }
+
+  //============ Apply decoherence corrections ==================
+  // SDM and alike methods
+  if(prms.decoherence_algo==0){
+    Coeff = sdm(Coeff, prms.dt, act_states, decoherence_rates, prms.sdm_norm_tolerance, prms.isNBRA);
+  }
+  // BCSH
+  else if(prms.decoherence_algo==3){ 
+    *dyn_var.reversal_events = wp_reversal_events(p, invM, act_states, ham, projectors, prms.dt);
+    Coeff = bcsh(Coeff, prms.dt, act_states, *dyn_var.reversal_events);
+  }
+
+  else if(prms.decoherence_algo==4){
+//    MATRIX decoh_rates(ndof, ntraj);
+    Coeff = mfsd(p, Coeff, invM, prms.dt, decoherence_rates, ham, rnd, prms.isNBRA);
+  }
+
+//  exit(0);
+
+  //========= Use the resulting amplitudes to do the hopping =======
+  // Adiabatic dynamics
+  if(prms.tsh_method==-1){ ;; } 
+
+  // FSSH, GFSH, MSSH
+  else if(prms.tsh_method == 0 || prms.tsh_method == 1 || prms.tsh_method == 2){
+
+    // Compute hopping probabilities
+    vector<MATRIX> g( hop_proposal_probabilities(prms, q, p, invM, Coeff, projectors, ham, prev_ham_dia) );
+
+    // Propose new discrete states    
+    vector<int> prop_states( propose_hops(g, act_states, rnd) );
+
+
+    // Decide if to accept the transitions (and then which)
+    vector<int> old_states(act_states);
+    act_states = accept_hops(prms, q, p, invM, Coeff, projectors, ham, prop_states, act_states, rnd);    
+
+    // Velocity rescaling
+    handle_hops_nuclear(prms, q, p, invM, Coeff, projectors, ham, act_states, old_states);
+
+
+
+    if(prms.decoherence_algo==1){
+      // Instantaneous decoherence 
+      instantaneous_decoherence(Coeff, act_states, prop_states, old_states, 
+          prms.instantaneous_decoherence_variant, prms.collapse_option);
+    } 
+    else if(prms.decoherence_algo==2){
+//      exit(0);
+      apply_afssh(dyn_var, C, act_states, invM, ham, dyn_params, rnd);
+
+    }// AFSSH
+        
+  }// tsh_method == 0, 1, 2, 4
+  
+  // DISH
+  else if(prms.tsh_method == 3 ){
+
+    /// Advance coherence times
+    coherence_time.add(-1, -1, prms.dt);
+
+    /// Older version:
+
+    /// New version, as of 8/3/2020
+    vector<int> old_states(act_states);
+    act_states = dish(prms, q, p, invM, Coeff, projectors, ham, act_states, coherence_time, decoherence_rates, rnd);
+
+    /// Velocity rescaling
+    handle_hops_nuclear(prms, q, p, invM, Coeff, projectors, ham, act_states, old_states);
+
+
+  }// tsh_method == 3
+
+  else{   cout<<"tsh_method == "<<prms.tsh_method<<" is undefined.\nExiting...\n"; exit(0);  }
+
+
+  // Need the inverse
+  //Coeff = transform_amplitudes(prms.rep_tdse, prms.rep_sh, C, ham);
+  C = Coeff;
+
+
+  project_out_states.clear();
+
+  if(prms.rep_tdse==1){      
+    if(prms.do_phase_correction || prms.state_tracking_algo > 0){
+      if(prms.time_overlap_method==0){  Uprev.clear();  }
+    }
+  }
+
+//    exit(0);
+  St.clear();
+  Eadi.clear();
+  decoherence_rates.clear();
+  Ekin.clear();
+  prev_ham_dia.clear();
+
+  dyn_var.act_states = act_states;
+
+*/
+
+}
+
+void apply_projectors(CMATRIX& C, vector<CMATRIX>& proj){
+
+  int ntraj = proj.size();
+  int nst = C.n_rows;
+
+  int i;
+  vector<int> t2(1,0);
+  vector<int> t3(nst, 0); for(i=0;i<nst;i++){  t3[i] = i; }
+  CMATRIX c_tmp(nst, 1);
+
+  for(int traj=0; traj<ntraj; traj++){
+    t2[0] = traj;
+    pop_submatrix(C, c_tmp, t3, t2);
+    c_tmp = proj[traj] * c_tmp;
+    push_submatrix(C, c_tmp, t3, t2);
+  }
+}
+
+
+/*
+
+void propagate_electronic(double dt, CMATRIX& C, vector<CMATRIX*>& proj, nHamiltonian& ham, nHamiltonian& ham_prev, dyn_control_params& prms){
+
+  propagate_electronic(dt, C, proj, &ham, &ham_prev, prms);
+
+}
+*/
+
+CMATRIX Zhu_Liouvillian(double Etot, CMATRIX& Ham, CMATRIX& rho){
+/**
+  This is the Liouvillian based on Eqs. 3.34 and 3.35 of my Chapter, but withing the local diabatization
+  approach, that is when NACs are dropped and Hvib is replaced by Hadi. 
+*/
+
+  int nst = Ham.n_cols;
+  int sz = nst * nst;
+
+  CMATRIX L(sz, sz);
+  int ij;
+
+  double Eeff = 0.0;
+  for(int i=0; i<nst; i++){
+    Eeff += Ham.get(i,i).real() * rho.get(i,i).real(); 
+  }
+  Eeff = Etot - Eeff;
+  if(Eeff < 0.0){ Eeff = 0.0; } 
+  else{ Eeff = sqrt(Eeff); }
+
+  vector<double> sqE_Ei(nst, 0.0);
+  for(int i=0; i<nst; i++){    
+    sqE_Ei[i] = Etot - Ham.get(i,i).real(); 
+    if(sqE_Ei[i]<0.0){ sqE_Ei[i] = 0.0; }
+    else{ sqE_Ei[i] = sqrt(sqE_Ei[i]); }
+    sqE_Ei[i] *= Eeff;
+  }
+
+
+  ij = 0;
+  for(int i=0; i<nst; i++){
+    for(int j=0; j<nst; j++){
+
+      L.set(ij, ij, complex<double>(2.0*(sqE_Ei[j] - sqE_Ei[i]), 0.0) );
+
+      ij++;
+    }// for j
+  }// for i
+
+  return L;
+  
+}
+
+
+MATRIX momenta_on_excited_states(dyn_variables& dyn_var, nHamiltonian* ham, int itraj){
+/**
+  Compute the momenta on all excited states given the momentum on the current active 
+  state such that the total energy is conserved. All done for a given trajectory `itraj`.
+  This is done in the adiabatic basis.
+  
+  The resulting momenta are taken to be parallel to the current momentum
+
+  Returns: MATRIX(ndof, nadi)
+*/
+
+  int nst = dyn_var.nadi;
+  int ndof = dyn_var.ndof;
+  CMATRIX Ham(nst, nst);
+  Ham = ham->get_ham_adi();
+
+  int st_indx = dyn_var.act_states[itraj];
+  double Ekin = dyn_var.compute_kinetic_energy(itraj);
+  double Epot = Ham.get(st_indx, st_indx).real();
+
+  MATRIX res(ndof, nst);
+  MATRIX p_i(ndof, 1);
+  MATRIX p(ndof, 1); p = dyn_var.p->col(itraj);
+
+  for(int i=0; i<nst; i++){
+
+    if(Ekin > 0.0){
+      double Epot_i = Ham.get(i, i).real();
+      double Ekin_i = Ekin + Epot - Epot_i; 
+      if(Ekin_i<0.0){ Ekin_i = 0.0; }
+
+      p_i = p * sqrt(Ekin_i / Ekin);
+    }
+    else{ p_i = 0.0; }
+ 
+    for(int j=0; j<ndof; j++){  res.set(j, i, p_i.get(j, 0) );  }
+
+  }// for i - all states
+
+  return res;
+}
+
+MATRIX momenta_on_excited_states(dyn_variables& dyn_var, nHamiltonian& ham, int itraj){
+  return momenta_on_excited_states(dyn_var, &ham, itraj);
+
+}
+
+void SSY_correction(CMATRIX& Ham, dyn_variables& dyn_var, nHamiltonian* ham, int itraj){
+/**
+  This is a correction of a Hamiltonian according to the phase-correction of Shenvi-Subotnik-Yang, 2011
+
+  See my Chapter, Eq. 3.27
+*/
+
+  int ndof = dyn_var.ndof;
+  int nst = dyn_var.nadi;
+  
+  MATRIX p(ndof, nst); 
+  p = momenta_on_excited_states(dyn_var, ham, itraj);
+  int st_indx = dyn_var.act_states[itraj]; // active state index
+  MATRIX p_act(ndof, 1); p_act = p.col(st_indx);
+  MATRIX p_tmp(ndof, 1);
+
+   
+  for(int i=0; i<nst; i++){
+    p_tmp = p.col(i);
+    p_tmp.dot_product( p_tmp,  *dyn_var.iM);
+    p_tmp.dot_product( p_tmp, p_act);   
+    double sm = p_tmp.sum(); 
+
+    Ham.set(i, i, complex<double>(-sm, 0.0) );
+
+  }// for i
+
+}
+
+void SSY_correction(CMATRIX& Ham, dyn_variables& dyn_var, nHamiltonian& ham, int itraj){
+  SSY_correction(Ham, dyn_var, &ham, itraj);
+}
+
+
+void propagate_electronic(dyn_variables& dyn_var, nHamiltonian& ham, nHamiltonian& ham_prev, dyn_control_params& prms){
+
+  propagate_electronic(dyn_var, &ham, &ham_prev, prms);
+
+}
+
+
+void propagate_electronic(dyn_variables& dyn_var, nHamiltonian* Ham, nHamiltonian* Ham_prev, dyn_control_params& prms){
+
+  int itraj, i, j;
+
+  int num_el = prms.num_electronic_substeps;
+  double dt = prms.dt / num_el;
+  int rep = prms.rep_tdse;
+  int method = prms.electronic_integrator;
+  int is_ssy = prms.do_ssy;
+
+  //======= Parameters of the dyn variables ==========
+  int ndof = dyn_var.ndof;
+  int ntraj = dyn_var.ntraj;
+  int nadi = dyn_var.nadi;
+  int ndia = dyn_var.ndia;
+
+  int nst;
+  if(prms.rep_tdse==0 || prms.rep_tdse==2 ){ nst = ndia; }
+  else if(prms.rep_tdse==1 || prms.rep_tdse==3 ){ nst = nadi; }
+
+
+  CMATRIX C(nst, 1);
+  CMATRIX vRHO(nst*nst, 1); // vectorized DM
+  CMATRIX RHO(nst, nst);    // DM
+  CMATRIX L(nst*nst, nst*nst); // Liouvillian
+  CMATRIX Coeff(nst, ntraj);
+  if(prms.rep_tdse==0){ Coeff = *dyn_var.ampl_dia; }
+  else if(prms.rep_tdse==1){ Coeff = *dyn_var.ampl_adi; }
+
+//  dyn_var.compute_kinetic_energies()
+
+  ///======================== Now do the integration of the TD-SE ===================
+  for(itraj=0; itraj<ntraj; itraj++){
+
+    C = Coeff.col(itraj);
+
+    int traj1 = itraj;  if(method >=100 && method <200){ traj1 = 0; }
+
+    nHamiltonian* ham = Ham->children[traj1];
+    nHamiltonian* ham_prev = Ham_prev->children[traj1];
+
+
+    //================= Basis re-expansion ===================
+    CMATRIX P(ham->nadi, ham->nadi);
+    //proj[itraj]->load_identity();
+    CMATRIX T(*dyn_var.proj_adi[itraj]);  T.load_identity();
+    CMATRIX T_new(ham->nadi, ham->nadi);
+
+    P = ham->get_time_overlap_adi();  // U_old.H() * U;
+
+    // More consistent with the new derivations:
+    FullPivLU_inverse(P, T_new);
+    T_new = orthogonalized_T( T_new );
+    
+
+
+  if(rep==0){  // diabatic
+    CMATRIX Hvib(ham->ndia, ham->ndia);
+    CMATRIX Sdia(ham->ndia, ham->ndia);
+
+    if(method==-1){ ;;  } // No evolution
+    else if(method==0 || method==100){
+      // Based on Lowdin transformations, using mid-point Hvib
+      Hvib = 0.5 * (ham->get_hvib_dia() + ham_prev->get_hvib_dia());
+      Sdia = ham->get_ovlp_dia();
+      propagate_electronic_eig(dt, C, Hvib, Sdia); // in this case C - diabatic coeffs
+    }
+    else if(method==1 || method==101){
+      Hvib = 0.5 * (ham->get_hvib_dia() + ham_prev->get_hvib_dia());
+      Sdia = ham->get_ovlp_dia();
+      propagate_electronic_qtag(dt, C, Hvib, Sdia); // in this case C - diabatic coeffs
+    }
+    else if(method==2 || method==102){
+      Hvib = ham->get_ham_dia();
+      Sdia = ham->get_ovlp_dia();
+      CMATRIX Hvib_old(ham->ndia, ham->ndia);   Hvib_old = ham_prev->get_ham_dia();
+      CMATRIX Sdia_old(ham->ndia, ham->ndia);   Sdia_old = ham_prev->get_ovlp_dia();
+
+      propagate_electronic_qtag2(dt, C, Hvib, Hvib_old, Sdia, Sdia_old);
+    }
+    else if(method==3 || method==103){
+      // Using exp(S^-1 * Hvib_dia * dt)
+      Hvib = 0.5 * (ham->get_hvib_dia() + ham_prev->get_hvib_dia());
+      Sdia = ham->get_ovlp_dia();
+      CMATRIX invS(ham->ndia, ham->ndia);
+      FullPivLU_inverse(Sdia, invS);
+      Hvib = invS * Hvib;
+      propagate_electronic_nonHermitian(dt, C, Hvib);
+    }
+
+  }// rep == 0 // diabatic
+
+  else if(rep==1){  // adiabatic
+    /**
+        -1              -  No
+
+         0              -  ld, with crude splitting,  with exp_
+         1              -  ld, with symmetric splitting, with exp_
+         2              -  ld, original, with exp_       
+         3              -  1-point, Hvib integration, with exp_
+         4              -  2-points, Hvib integration, with exp_
+         5              -  2-points, Hvib, integration with the second-point correction of Hvib, with exp_
+
+        10              -  same as 0, but with rotations
+        11              -  same as 1, but with rotations
+        12              -  same as 2, but with rotations
+        13              -  same as 3, but with rotations
+        14              -  same as 4, but with rotations
+        15              -  same as 5, but with rotations
+
+    */
+    CMATRIX Hvib(ham->nadi, ham->nadi);
+    CMATRIX Hvib_old(ham->nadi, ham->nadi);
+    CMATRIX A(ham->nadi, ham->nadi); /// this is A(t)
+    CMATRIX B(ham->nadi, ham->nadi); /// this is actually A(t+dt)
+
+
+    if(method==-1){ ;;  } // No evolution
+    else if(method==0 || method==100){
+      // A crude factorization of the Hamiltonian operator
+      Hvib = ham_prev->get_ham_adi();  // T is the identity matrix
+      if(is_ssy){ SSY_correction(Hvib, dyn_var, ham_prev, itraj); }
+      A = exp_(Hvib, complex<double>(0.0, -0.5*dt) );
+
+      Hvib = ham->get_ham_adi();
+      if(is_ssy){ SSY_correction(Hvib, dyn_var, ham, itraj); }
+      B = exp_(Hvib, complex<double>(0.0, -0.5*dt) );
+
+      C = B * T_new * A * C;
+    }// method == 0 && 100
+
+    else if(method==1 || method==101){
+      // Trotter-based symmetric splitting
+      Hvib = ham_prev->get_ham_adi();  // T is the identity matrix
+      if(is_ssy){ SSY_correction(Hvib, dyn_var, ham_prev, itraj); }
+      B = exp_(Hvib, complex<double>(0.0, -0.25*dt) );
+
+      Hvib = ham->get_ham_adi();
+      if(is_ssy){ SSY_correction(Hvib, dyn_var, ham, itraj); }
+      A = exp_(Hvib, complex<double>(0.0, -0.5*dt) );
+
+      C = T_new * B * T_new.H() * A * T_new * B * C;
+    }// method == 1 && 101
+
+    else if(method==2 || method==102){
+      // The local diabatization approach
+      Hvib_old = ham_prev->get_ham_adi();  // T is the identity matrix      
+      if(is_ssy){ SSY_correction(Hvib_old, dyn_var, ham_prev, itraj); }
+
+      Hvib = ham->get_ham_adi();
+      if(is_ssy){ SSY_correction(Hvib, dyn_var, ham, itraj); }
+      Hvib = T_new.H() * Hvib * T_new;      
+      Hvib += Hvib_old;
+
+      A = exp_(Hvib, complex<double>(0.0, -0.5*dt) );
+      C = T_new * A * C;
+
+    }// method == 2 && 102
+
+    else if(method==3 || method==103){
+      // 1-point with vibronic Hamiltonian
+      Hvib = ham_prev->get_hvib_adi();
+
+      if(is_ssy){ SSY_correction(Hvib, dyn_var, ham_prev, itraj); }
+
+      A = exp_(Hvib, complex<double>(0.0, -dt) );
+      C = T_new * A * C;
+    }// method == 3 && 103
+
+    else if(method==4 || method==104){
+      // 2-point with vibronic Hamiltonian
+      Hvib_old = ham_prev->get_hvib_adi();
+      if(is_ssy){ SSY_correction(Hvib_old, dyn_var, ham_prev, itraj); }
+
+      Hvib = ham->get_hvib_adi();
+      if(is_ssy){ SSY_correction(Hvib, dyn_var, ham_prev, itraj); }
+
+      Hvib += Hvib_old;
+
+      A = exp_(Hvib, complex<double>(0.0, -0.5*dt) );
+      C = T_new * A * C;
+    }// method == 4 && 104
+
+    else if(method==5 || method==105){
+      // 2-point Hvib with vibronic Hamiltonian and correction
+      Hvib_old = ham_prev->get_hvib_adi();  // T is the identity matrix
+      if(is_ssy){ SSY_correction(Hvib_old, dyn_var, ham_prev, itraj); }
+
+      Hvib = ham->get_hvib_adi();
+      Hvib = T_new.H() * Hvib * T_new;
+      if(is_ssy){ SSY_correction(Hvib, dyn_var, ham, itraj); }
+
+      Hvib += Hvib_old;
+      A = exp_(Hvib, complex<double>(0.0, -0.5*dt) );
+      C = T_new * A * C;
+    }// method == 5 && 105
+
+    else if(method==6 || method==106){
+      // 2-point with vibronic Hamiltonian, no reordering 
+      Hvib_old = ham_prev->get_hvib_adi();
+      if(is_ssy){ SSY_correction(Hvib_old, dyn_var, ham_prev, itraj); }
+
+      Hvib = ham->get_hvib_adi();
+      if(is_ssy){ SSY_correction(Hvib, dyn_var, ham_prev, itraj); }
+
+      Hvib += Hvib_old;
+
+      A = exp_(Hvib, complex<double>(0.0, -0.5*dt) );
+      C = A * C;
+      //T_new.identity();
+    }// method == 4 && 104
+
+
+
+
+    //========================== Rotation-based ============================
+    else if(method==10 || method==110){
+      // Same as 0 or 100, but with rotations
+
+      Hvib = ham_prev->get_ham_adi();  // T is the identity matrix
+      if(is_ssy){ SSY_correction(Hvib, dyn_var, ham_prev, itraj); }
+      propagate_electronic_rot(0.5*dt, C, Hvib);
+      C = T_new * C;
+
+      Hvib = ham->get_ham_adi(); 
+      if(is_ssy){ SSY_correction(Hvib, dyn_var, ham, itraj); }
+      propagate_electronic_rot(0.5*dt, C, Hvib);
+
+    }// method == 10 && 110
+
+    else if(method==11 || method==111){
+      // Trotter-based symmetric splitting, but with rotations
+      Hvib_old = ham_prev->get_ham_adi();  // T is the identity matrix
+      if(is_ssy){ SSY_correction(Hvib_old, dyn_var, ham_prev, itraj); }
+      Hvib = ham->get_ham_adi();
+      if(is_ssy){ SSY_correction(Hvib, dyn_var, ham, itraj); }
+
+      propagate_electronic_rot(0.25*dt, C, Hvib_old);
+      C = T_new * C;
+      propagate_electronic_rot(0.5*dt, C, Hvib);
+      C = T_new.H() * C;
+      propagate_electronic_rot(0.25*dt, C, Hvib_old);
+      C = T_new * C;
+
+    }// method == 11 && 111
+
+    else if(method==12 || method==12){
+      // The local diabatization approach, but with rotation
+      Hvib_old = ham_prev->get_ham_adi();  // T is the identity matrix
+      if(is_ssy){ SSY_correction(Hvib_old, dyn_var, ham_prev, itraj); }
+
+      Hvib = ham->get_ham_adi();
+      if(is_ssy){ SSY_correction(Hvib, dyn_var, ham, itraj); }
+      Hvib = T_new.H() * Hvib * T_new;
+      Hvib += Hvib_old;
+
+      propagate_electronic_rot(0.5*dt, C, Hvib);
+      C = T_new * C;
+
+    }// method == 12 && 112
+
+    else if(method==13 || method==113){
+      // 1-point with vibronic Hamiltonian
+      Hvib = ham_prev->get_hvib_adi();
+      if(is_ssy){ SSY_correction(Hvib, dyn_var, ham_prev, itraj); }
+
+      propagate_electronic_rot(dt, C, Hvib);
+      C = T_new * C;
+    }// method == 13 && 113
+
+    else if(method==14 || method==114){
+      // 2-point with vibronic Hamiltonian
+      Hvib_old = ham_prev->get_hvib_adi();
+      if(is_ssy){ SSY_correction(Hvib_old, dyn_var, ham_prev, itraj); }
+
+      Hvib = ham->get_hvib_adi();
+      if(is_ssy){ SSY_correction(Hvib, dyn_var, ham_prev, itraj); }
+
+      Hvib += Hvib_old;
+
+      propagate_electronic_rot(0.5*dt, C, Hvib);
+      C = T_new * C;
+    }// method == 14 && 114
+
+    else if(method==15 || method==115){
+      // 2-point Hvib with vibronic Hamiltonian and correction
+      Hvib_old = ham_prev->get_hvib_adi();  // T is the identity matrix
+      if(is_ssy){ SSY_correction(Hvib_old, dyn_var, ham_prev, itraj); }
+
+      Hvib = ham->get_hvib_adi();
+      Hvib = T_new.H() * Hvib * T_new;
+      if(is_ssy){ SSY_correction(Hvib, dyn_var, ham, itraj); }
+
+      Hvib += Hvib_old;
+
+      propagate_electronic_rot(0.5*dt, C, Hvib);
+      C = T_new * C;
+
+    }// method == 15 && 115
+
+  }// rep == 1 - adiabatic
+
+  else if(rep==2){  // diabatic, density matrix formalism
+
+    if(method==0 || method==100){
+      // Based on Lowdin transformations, using mid-point Hvib
+
+      CMATRIX Hvib(ham->ndia, ham->ndia);
+      Hvib = 0.5 * (ham->get_hvib_dia() + ham_prev->get_hvib_dia());
+
+      L = make_Liouvillian(Hvib);
+      vRHO = vectorize_density_matrix( dyn_var.dm_dia[itraj] ); 
+
+      vRHO = exp_(L, complex<double>(0.0, -dt) ) * vRHO;
+//      propagate_electronic_rot(dt, vRHO, L);
+
+      *dyn_var.dm_dia[itraj] = unvectorize_density_matrix( vRHO ); 
+
+    }// method == 0 
+
+  }// rep == 2 - diabatic, density matrix
+
+  else if(rep==3){  // adiabatic, density matrix formalism
+    /**
+         0              -  mid-point Hvib with the second-point correction of Hvib
+         1              -  Zhu Liouvillian
+
+        10              -  same as 0, but with rotations
+    */
+
+    if(method==0 || method==100){
+      // Based on Lowdin transformations, using mid-point Hvib
+      CMATRIX Hvib(ham->nadi, ham->nadi);
+      Hvib = 0.5 * (T_new.H() * ham->get_ham_adi() * T_new + ham_prev->get_ham_adi()); // "raw" to dyn-const
+
+      if(is_ssy){ SSY_correction(Hvib, dyn_var, ham_prev, itraj); }
+
+      L = make_Liouvillian(Hvib);
+
+      //RHO = T_new.H() * (*dyn_var.dm_adi[itraj]) * T; // "raw" to dyn-const
+      RHO = *dyn_var.dm_adi[itraj];
+      vRHO = vectorize_density_matrix( RHO );
+      vRHO = exp_(L, complex<double>(0.0, -dt) ) * vRHO;
+
+      RHO = unvectorize_density_matrix( vRHO );
+      RHO = T_new * RHO * T_new.H(); // dyn-const to "raw"
+      *dyn_var.dm_adi[itraj] = RHO;
+    }// method == 0 or 100
+
+    else if(method==1 || method==101){
+      // Here goes the Zhu's method, Eqs. 3.34-3.35 of my Chapter
+      // run this with a TSH versions, not Ehrenfest, cause the total energies
+      // are different in these groups of methods
+
+      CMATRIX Hvib(ham->nadi, ham->nadi);
+      Hvib = ham_prev->get_ham_adi(); // + ham_prev->get_ham_adi());
+
+      int st_indx = dyn_var.act_states[itraj];
+      double Epot = Hvib.get(st_indx, st_indx).real(); 
+      double Ekin = dyn_var.compute_kinetic_energy(itraj);
+
+      L = Zhu_Liouvillian(Epot + Ekin, Hvib, *dyn_var.dm_adi[itraj] );
+//      L = make_Liouvillian(Hvib);
+      vRHO = vectorize_density_matrix( dyn_var.dm_adi[itraj] );
+//      propagate_electronic_rot(dt, vRHO, L);
+      vRHO = exp_(L, complex<double>(0.0, -dt) ) * vRHO;
+
+      RHO = unvectorize_density_matrix( vRHO );
+      RHO = T_new.H() * RHO * T_new;
+      *dyn_var.dm_adi[itraj] = RHO; 
+
+    }// method == 1 or 101
+
+    else if(method==10 || method==110){
+      // Same as 0, but with rotations
+      CMATRIX Hvib(ham->nadi, ham->nadi);
+      Hvib = 0.5 * (T_new.H() * ham->get_ham_adi() * T_new + ham_prev->get_ham_adi());  // "raw" to dyn-const
+
+      if(is_ssy){ SSY_correction(Hvib, dyn_var, ham_prev, itraj); }
+
+      L = make_Liouvillian(Hvib);
+      //RHO = T_new.H() * (*dyn_var.dm_adi[itraj]) * T; // "raw" to dyn-const
+      RHO = *dyn_var.dm_adi[itraj];
+      vRHO = vectorize_density_matrix( RHO );
+
+      propagate_electronic_rot(dt, vRHO, L);
+
+      RHO = unvectorize_density_matrix( vRHO );
+      RHO = T_new * RHO * T_new.H(); // dyn-const to "raw"
+      *dyn_var.dm_adi[itraj] = RHO;
+    }// method == 10 or 110
+
+
+  }// rep == 3 - adiabatic, density matrix  
+
+
+
+  *dyn_var.proj_adi[itraj] = T_new;
+
+  // Insert the propagated result back
+  for(int st=0; st<nst; st++){  Coeff.set(st, itraj, C.get(st, 0));  }
+
+
+  }// for itraj - all trajectories
+
+
+  if(prms.rep_tdse==0){ *dyn_var.ampl_dia = Coeff; }
+  else if(prms.rep_tdse==1){ *dyn_var.ampl_adi = Coeff; }
+
+
+}
+
+void compute_dynamics(dyn_variables& dyn_var, bp::dict dyn_params,
+              nHamiltonian& ham, nHamiltonian& ham_aux, bp::object py_funct, bp::dict params,  Random& rnd,
+              vector<Thermostat>& therm){
+/**
+  \brief One step of the TSH algorithm for electron-nuclear DOFs for one trajectory
+
+  \param[in] Integration time step
+  \param[in,out] q [Ndof x Ntraj] nuclear coordinates. Change during the integration.
+  \param[in,out] p [Ndof x Ntraj] nuclear momenta. Change during the integration.
+  \param[in] invM [Ndof  x 1] inverse nuclear DOF masses. 
+  \param[in,out] C [nadi x ntraj]  or [ndia x ntraj] matrix containing the electronic coordinates. The amplitudes
+   are assumed to be dynamically-consistent
+  \param[in,out] projectors [ntraj CMATRIX(nadi, nadi)] - the projector matrices that account for the state tracking and 
+  phase correction. These matrices should be considered as the dynamical varibles, similar to quantum amplitudes. Except
+  their evolution does not necessarily follow from some equations of motion, but rather from various ad hoc schemes.
+  \param[in,out] act_states - vector of ntraj indices of the physical states in which each of the trajectories
+  initially is (active states). 
+  \param[in] ham Is the Hamiltonian object that works as a functor (takes care of all calculations of given type) 
+  - its internal variables (well, actually the variables it points to) are changed during the compuations
+  \param[in] py_funct Python function object that is called when this algorithm is executed. The called Python function does the necessary 
+  computations to update the diabatic Hamiltonian matrix (and derivatives), stored externally.
+  \param[in] params The Python object containing any necessary parameters passed to the "py_funct" function when it is executed.
+  \param[in] params1 The Python dictionary containing the control parameters passed to this function
+  \param[in] rnd The Random number generator object
+
+  Return: propagates C, q, p and updates state variables
+
+*/
+  //cout<<"Here\n"; exit(0);
+
+  //======== General variables =======================
+  int i,j, cdof, traj, dof, idof, ntraj1, n_therm_dofs, nst;
+
+  //========= Control parameters variables ===========
+  dyn_control_params prms;
+  prms.set_parameters(dyn_params);
+
+
+//  cout<<"Here\n"; exit(0);
+
+  int num_el = prms.num_electronic_substeps;
+  double dt_el = prms.dt / num_el;
+
+  //======= Parameters of the dyn variables ==========
+  int ndof = dyn_var.ndof; 
+  int ntraj = dyn_var.ntraj;   
+  int nadi = dyn_var.nadi;
+  int ndia = dyn_var.ndia;
+
+  //cout<<"Start dyn func\n"; exit(0);
+  if(prms.rep_tdse==0 || prms.rep_tdse==2 ){ nst = ndia; }
+  else if(prms.rep_tdse==1 || prms.rep_tdse==3 ){ nst = nadi; }
+
+  //if(prms.decoherence_algo==2){   dyn_var.allocate_afssh(); }
+
+  //cout<<" ndof = "<<ndof<<" nst = "<<nst<<" ntraj = "<<ntraj<<endl;
+  //exit(0);
+  //========== Aliases ===============================
+//  CMATRIX Cact(nst, ntraj);  
+//  if(prms.rep_tdse==0){ Cact  = *dyn_var.ampl_dia; } //*dyn_var.ampl_dia; }
+//  else if(prms.rep_tdse==1){ Cact = *dyn_var.ampl_adi; } //*dyn_var.ampl_adi; }
+
+
+  vector<int> act_states(dyn_var.act_states); // = dyn_var.act_states;
+//  MATRIX q(*dyn_var.q);
+  MATRIX p(*dyn_var.p);
+  MATRIX& invM = *dyn_var.iM;
+  
+
+  //======== General variables ======================= 
+  // Defining ntraj1 as a reference for making these matrices
+  // ntraj is defined as q.n_cols as since it would be large in NBRA
+  // we can define another variable like ntraj1 and build the matrices based on that.
+  // We can make some changes where q is generated but this seems to be a bit easier
+  if(prms.isNBRA==1){   ntraj1 = 1;  }
+  else{  ntraj1 = ntraj;  }
+
+
+  // Defining matrices based on ntraj1
+  vector<CMATRIX> Eadi(ntraj1, CMATRIX(nst, nst));  
+  vector<MATRIX> decoherence_rates(ntraj1, MATRIX(nst, nst)); 
+  vector<double> Ekin(ntraj1, 0.0);  
+  MATRIX gamma(ndof, ntraj);
+  MATRIX p_traj(ndof, 1);
+  vector<int> t1(ndof, 0); for(dof=0;dof<ndof;dof++){  t1[dof] = dof; }
+  vector<int> t2(1,0);
+  vector<int> t3(nst, 0); for(i=0;i<nst;i++){  t3[i] = i; }
+
+  //============ Sanity checks ==================
+  if(prms.ensemble==1){  
+    n_therm_dofs = therm[0].Nf_t + therm[0].Nf_r;
+    if(n_therm_dofs != prms.thermostat_dofs.size()){
+      cout<<"Error in compute_dynamics: The number of thermostat DOFs ( currently "<<n_therm_dofs<<") must be \
+      equal to the number of thermostat dofs set up by the `thermostat_dofs` parameter ( currently "
+      <<prms.thermostat_dofs.size()<<")\nExiting...\n";
+      exit(0);
+    }
+  }
+
+
+  //***************************** Coherent dynamics *******************************
+  //============== Nuclear propagation ===================
+  // NVT dynamics
+  if(prms.ensemble==1){  
+    for(idof=0; idof<n_therm_dofs; idof++){
+      dof = prms.thermostat_dofs[idof];
+      for(traj=0; traj<ntraj; traj++){
+        dyn_var.p->scale(dof, traj, therm[traj].vel_scale(0.5*prms.dt));
+      }// traj
+    }// idof 
+  }
+
+  *dyn_var.p = *dyn_var.p + 0.5 * prms.dt * (*dyn_var.f);
+
+  // Kinetic constraint
+  for(cdof = 0; cdof < prms.constrained_dofs.size(); cdof++){   
+    dyn_var.p->scale(prms.constrained_dofs[cdof], -1, 0.0); 
+  }
+
+  if(prms.entanglement_opt==22){
+    gamma = ETHD3_friction(*dyn_var.q, *dyn_var.p, invM, prms.ETHD3_alpha, prms.ETHD3_beta);
+  }
+  // Update coordinates of nuclei for all trajectories
+  for(traj=0; traj<ntraj; traj++){
+    for(dof=0; dof<ndof; dof++){  
+      dyn_var.q->add(dof, traj,  invM.get(dof,0) * dyn_var.p->get(dof,traj) * prms.dt ); 
+
+      if(prms.entanglement_opt==22){
+        dyn_var.q->add(dof, traj,  invM.get(dof,0) * gamma.get(dof,traj) * prms.dt ); 
+      }
+    }
+  }
+
+
+  // Recompute the matrices at the new geometry and apply any necessary fixes 
+  ham_aux.copy_content(ham);
+
+
+  // Recompute diabatic/adiabatic states, time-overlaps, NAC, Hvib, etc. in response to change of q
+  update_Hamiltonian_variables(prms, dyn_var, ham, ham_aux, py_funct, params, 0);
+  // Recompute NAC, Hvib, etc. in response to change of p
+  update_Hamiltonian_variables(prms, dyn_var, ham, ham_aux, py_funct, params, 1);
+
+  // Propagate electronic coefficients in the [t, t + dt] interval, this also updates the 
+  // basis re-projection matrices 
+  for(i=0; i<num_el; i++){  propagate_electronic(dyn_var, ham, ham_aux, prms);  }
+
+  // Recompute density matrices in response to the updated amplitudes  
+  dyn_var.update_amplitudes(prms, ham);
+  dyn_var.update_density_matrix(prms, ham, 1); 
+
+  // In the interval [t, t + dt], we may have experienced the basis reordering, so we need to 
+  // change the active adiabatic state
+  if(prms.tsh_method != 3 && prms.tsh_method != 4 ){  // Don't update states based on amplitudes, in the LZ method
+    dyn_var.update_active_states();
+  }
+
+  // Recompute forces in respose to the updated amplitudes/density matrix/state indices
+  update_forces(prms, dyn_var, ham);
+ 
+
+
+  // NVT dynamics
+  if(prms.ensemble==1){  
+    for(traj=0; traj<ntraj; traj++){
+      t2[0] = traj; 
+      pop_submatrix(p, p_traj, t1, t2);
+      double ekin = compute_kinetic_energy(p_traj, invM, prms.thermostat_dofs);
+      therm[traj].propagate_nhc(prms.dt, ekin, 0.0, 0.0);
+    }
+
+  }
+
+  *dyn_var.p = *dyn_var.p + 0.5*prms.dt* (*dyn_var.f);
+
+
+  // Kinetic constraint
+  for(cdof=0; cdof<prms.constrained_dofs.size(); cdof++){   
+    dyn_var.p->scale(prms.constrained_dofs[cdof], -1, 0.0); 
+  }
+
+  // NVT dynamics
+  if(prms.ensemble==1){  
+    for(idof=0; idof<n_therm_dofs; idof++){
+      dof = prms.thermostat_dofs[idof];
+      for(traj=0; traj<ntraj; traj++){
+        dyn_var.p->scale(dof, traj, therm[traj].vel_scale(0.5*prms.dt));
+      }// traj
+    }// idof 
+  }
+
+
+  update_Hamiltonian_variables(prms, dyn_var, ham, ham_aux, py_funct, params, 1);
+
+//  exit(0);
+   
+  //============== Electronic propagation ===================
+  // Evolve electronic DOFs for all trajectories
+// TEMPORARY COMMENT
+  //dyn_var.update_amplitudes(prms, ham);  // Don't do this - then we are fine with the diabatic picture
+
+//  dyn_var.update_density_matrix(prms, ham, 1); // This one is okay
+
+
+  //============== Begin the TSH part ===================
+
+  //================= Update decoherence rates & times ================
+  /// Effectively turn off decoherence effects
+  if(prms.decoherence_times_type==-1){
+    for(traj=0; traj<ntraj1; traj++){   decoherence_rates[traj] = 0.0;   }
+  }
+  /// Just use the plain times given from the input, usually the mSDM formalism
+  else if(prms.decoherence_times_type==0){
+    for(traj=0; traj<ntraj1; traj++){   decoherence_rates[traj] = *prms.decoherence_rates;   }
+  }
+  /// Compute the dephasing rates according the original energy-based formalism
+  else if(prms.decoherence_times_type==1){
+    Eadi = get_Eadi(ham); 
+    Ekin = dyn_var.compute_kinetic_energies();  
+    decoherence_rates = edc_rates(Eadi, Ekin, prms.decoherence_C_param, prms.decoherence_eps_param, prms.isNBRA);       
+  }
+
+  else if(prms.decoherence_times_type==2){
+    decoherence_rates = schwartz_1(prms, *dyn_var.ampl_adi, ham, *prms.schwartz_decoherence_inv_alpha); 
+  }
+
+  else if(prms.decoherence_times_type==3){
+    decoherence_rates = schwartz_2(prms, ham, *prms.schwartz_decoherence_inv_alpha); 
+  }
+
+  ///== Optionally, apply the dephasing-informed correction ==
+  if(prms.dephasing_informed==1){
+    Eadi = get_Eadi(ham); 
+    MATRIX ave_gaps(*prms.ave_gaps);
+    dephasing_informed_correction(decoherence_rates, Eadi, ave_gaps, prms.isNBRA);
+  }
+
+  //============ Apply pre-TSH decoherence corrections ==================
+
+  // SDM and alike methods - only in the adiabatic rep
+  if(prms.decoherence_algo==0){
+    if(prms.rep_tdse==1){
+      *dyn_var.ampl_adi = sdm(*dyn_var.ampl_adi, prms.dt, dyn_var.act_states, 
+                              decoherence_rates, prms.sdm_norm_tolerance, prms.isNBRA);
+    }
+    else{ cout<<"ERROR: SDM/mSDM requires rep_tdse = 1\nExiting now...\n"; exit(0); }
+  }
+  else if(prms.decoherence_algo==1){ /* ID-A. Nothing to do here, this is done in the surface hopping section */ }
+  else if(prms.decoherence_algo==2){ /* A-FSSH. Nothing to do here, this is done in the surface hopping section */ }
+  // BCSH
+  else if(prms.decoherence_algo==3){ 
+    if(prms.rep_tdse==1){
+      wp_reversal_events(dyn_var, ham, prms.dt);
+      *dyn_var.ampl_adi = bcsh(*dyn_var.ampl_adi, prms.dt, dyn_var.act_states, *dyn_var.reversal_events);
+    }
+    else{ cout<<"ERROR: BCSH requires rep_tdse = 1\nExiting now...\n"; exit(0); }
+  }
+  // MFSD
+  else if(prms.decoherence_algo==4){
+    if(prms.rep_tdse==1){
+      *dyn_var.ampl_adi = mfsd(*dyn_var.p, *dyn_var.ampl_adi, *dyn_var.iM, prms.dt, decoherence_rates, ham, rnd, prms.isNBRA);
+    }
+    else{ cout<<"ERROR: MSDF requires rep_tdse = 1\nExiting now...\n"; exit(0); }
+  }
+
+
+  dyn_var.update_density_matrix(prms, ham, 1);
+
+  //========= Use the resulting amplitudes to do the hopping =======
+  //dyn_var.update_amplitudes(prms, ham);
+  //dyn_var.update_density_matrix(prms, ham, 1);
+
+
+  //************************************ TSH options ****************************************
+  // Adiabatic dynamics
+  if(prms.tsh_method==-1){ ;; } 
+
+  // FSSH, GFSH, MSSH, LZ, ZN, DISH
+  else if(prms.tsh_method == 0 || prms.tsh_method == 1 || prms.tsh_method == 2 || prms.tsh_method == 3 
+       || prms.tsh_method == 4 || prms.tsh_method ==5 ){
+
+
+    vector<int> old_states(dyn_var.act_states); 
+
+    //========================== Hop proposal and acceptance ================================
+
+    // FSSH (0), GFSH (1), MSSH (2), LZ(3), ZN (4)
+    if(prms.tsh_method == 0 || prms.tsh_method == 1 || prms.tsh_method == 2 || prms.tsh_method == 3  || prms.tsh_method == 4){
+
+      /// Compute hop proposal probabilities from the active state of each trajectory to all other states 
+      /// of that trajectory
+      vector< vector<double> > g;
+      g = hop_proposal_probabilities(prms, dyn_var, ham, ham_aux);
+
+      // Propose new discrete states for all trajectories
+      vector<int> prop_states( propose_hops(g, dyn_var.act_states, rnd) );
+    
+      // Decide if to accept the transitions (and then which)
+      // Here, it is okay to use the local copies of the q, p, etc. variables, since we don't change the actual variables
+      act_states = accept_hops(prms, *dyn_var.q, *dyn_var.p, invM, *dyn_var.ampl_adi, ham, prop_states, dyn_var.act_states, rnd); 
+
+
+      //=== Post-hop decoherence options ===
+
+      // Instantaneous decoherence
+      if(prms.decoherence_algo==1){
+        if(prms.rep_tdse==1){
+          instantaneous_decoherence(*dyn_var.ampl_adi, act_states, prop_states, old_states,
+                                    prms.instantaneous_decoherence_variant, prms.collapse_option);
+        }
+        else{ cout<<"ERROR: Instantaneous Decoherence requires rep_tdse = 1\nExiting now...\n"; exit(0); }
+      }
+      else if(prms.decoherence_algo==2){
+        /// Temporarily commented AVA 11/7/2022
+        ///apply_afssh(dyn_var, Coeff, act_states, invM, ham, dyn_params, rnd);
+      }// AFSSH
+
+    }
+    // DISH
+    else if(prms.tsh_method == 5){
+      if(prms.decoherence_algo==-1){ ;; }
+      else{ cout<<"ERROR: DISH method should be used only with decoherence_algo = -1\nExiting now...\n"; exit(0); }
+        
+
+      /// Advance coherence times
+      dyn_var.coherence_time->add(-1, -1, prms.dt);
+
+      /// New version, as of 8/3/2020
+      act_states = dish(prms, *dyn_var.q, *dyn_var.p, invM, *dyn_var.ampl_adi, ham, dyn_var.act_states, *dyn_var.coherence_time, 
+                        decoherence_rates, rnd);
+
+    }// DISH
+
+
+    //====================== Momenta adjustment after successful/frustrated hops ===================
+    // Velocity rescaling: however here we may be changing velocities
+    p = *dyn_var.p;
+    handle_hops_nuclear(prms, *dyn_var.q, p, invM, *dyn_var.ampl_adi, ham, act_states, old_states);
+    *dyn_var.p = p;
+    dyn_var.act_states = act_states;
+    
+    // Update vib Hamiltonian to reflect the change of the momentum
+    update_Hamiltonian_variables(prms, dyn_var, ham, ham_aux, py_funct, params, 1); 
+
+
+        
+  }// tsh_method == 0, 1, 2, 3, 4, 5
+
+  else{   cout<<"tsh_method == "<<prms.tsh_method<<" is undefined.\nExiting...\n"; exit(0);  }
+
+
+  // Update the amplitudes and DM, so that we have them consistent in the output
+  dyn_var.update_density_matrix(prms, ham, 1);
+  dyn_var.update_amplitudes(prms, ham);
+
+}
+
+
+
+
+}// namespace libdyn
+}// liblibra
+